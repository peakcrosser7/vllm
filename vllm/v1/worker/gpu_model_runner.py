# SPDX-License-Identifier: Apache-2.0
# SPDX-FileCopyrightText: Copyright contributors to the vLLM project

import functools
import gc
import itertools
import time
from collections import defaultdict
from collections.abc import Iterator, Sequence
from contextlib import contextmanager
from copy import copy, deepcopy
from functools import reduce
from itertools import product
from typing import TYPE_CHECKING, Any, NamedTuple, TypeAlias, cast

import numpy as np
import torch
import torch.distributed
import torch.nn as nn
from tqdm import tqdm

import vllm.envs as envs
from vllm.attention.backends.abstract import (
    AttentionBackend,
    AttentionMetadata,
    AttentionType,
    MultipleOf,
)
from vllm.attention.layer import Attention, MLAAttention
from vllm.compilation.counter import compilation_counter
from vllm.compilation.cuda_graph import CUDAGraphStat, CUDAGraphWrapper
from vllm.compilation.monitor import set_cudagraph_capturing_enabled
from vllm.config import (
    CompilationMode,
    CUDAGraphMode,
    VllmConfig,
    get_layers_from_vllm_config,
    update_config,
)
from vllm.distributed.ec_transfer import get_ec_transfer, has_ec_transfer
from vllm.distributed.eplb.eplb_state import EplbState
from vllm.distributed.kv_transfer import get_kv_transfer_group, has_kv_transfer_group
from vllm.distributed.kv_transfer.kv_connector.utils import copy_kv_blocks
from vllm.distributed.parallel_state import (
    get_dcp_group,
    get_pp_group,
    get_tp_group,
    graph_capture,
    is_global_first_rank,
    prepare_communication_buffer_for_model,
)
from vllm.forward_context import (
    BatchDescriptor,
    set_forward_context,
)
from vllm.logger import init_logger
from vllm.lora.layers import LoRAMapping, LoRAMappingType
from vllm.model_executor.layers.attention_layer_base import AttentionLayerBase
from vllm.model_executor.layers.rotary_embedding import (
    MRotaryEmbedding,
    XDRotaryEmbedding,
)
from vllm.model_executor.model_loader import TensorizerLoader, get_model_loader
from vllm.model_executor.models.interfaces import (
    MultiModalEmbeddings,
    SupportsMRoPE,
    SupportsMultiModal,
    SupportsXDRoPE,
    is_mixture_of_experts,
    supports_eagle3,
    supports_mm_encoder_only,
    supports_mrope,
    supports_multimodal_pruning,
    supports_transcription,
    supports_xdrope,
)
from vllm.model_executor.models.interfaces_base import (
    VllmModelForPooling,
    is_pooling_model,
    is_text_generation_model,
)
from vllm.multimodal import MULTIMODAL_REGISTRY
from vllm.multimodal.inputs import (
    BatchedTensorInputs,
    MultiModalKwargsItem,
    PlaceholderRange,
)
from vllm.multimodal.utils import group_mm_kwargs_by_modality
from vllm.pooling_params import PoolingParams
from vllm.sampling_params import SamplingType
from vllm.sequence import IntermediateTensors
from vllm.tasks import GenerationTask, PoolingTask, SupportedTask
from vllm.utils import length_from_prompt_token_ids_or_embeds
from vllm.utils.jsontree import json_map_leaves
from vllm.utils.math_utils import cdiv, round_up
from vllm.utils.mem_constants import GiB_bytes
from vllm.utils.mem_utils import DeviceMemoryProfiler
from vllm.utils.nvtx_pytorch_hooks import PytHooks
from vllm.utils.platform_utils import is_pin_memory_available
from vllm.utils.torch_utils import (
    get_dtype_size,
    kv_cache_dtype_str_to_dtype,
    supports_dynamo,
)
from vllm.v1.attention.backends.gdn_attn import GDNAttentionMetadataBuilder
from vllm.v1.attention.backends.utils import (
    AttentionCGSupport,
    AttentionMetadataBuilder,
    CommonAttentionMetadata,
    create_fast_prefill_custom_backend,
    get_dcp_local_seq_lens,
    reorder_batch_to_split_decodes_and_prefills,
    split_attn_metadata,
)
from vllm.v1.cudagraph_dispatcher import CudagraphDispatcher
from vllm.v1.kv_cache_interface import (
    AttentionSpec,
    ChunkedLocalAttentionSpec,
    CrossAttentionSpec,
    EncoderOnlyAttentionSpec,
    FullAttentionSpec,
    KVCacheConfig,
    KVCacheGroupSpec,
    KVCacheSpec,
    MambaSpec,
    SlidingWindowSpec,
    UniformTypeKVCacheSpecs,
)
from vllm.v1.outputs import (
    EMPTY_MODEL_RUNNER_OUTPUT,
    AsyncModelRunnerOutput,
    DraftTokenIds,
    ECConnectorOutput,
    KVConnectorOutput,
    LogprobsLists,
    LogprobsTensors,
    ModelRunnerOutput,
    PoolerOutput,
    SamplerOutput,
    make_empty_encoder_model_runner_output,
)
from vllm.v1.pool.metadata import PoolingMetadata, PoolingStates
from vllm.v1.sample.logits_processor import LogitsProcessors, build_logitsprocs
from vllm.v1.sample.logits_processor.interface import LogitsProcessor
from vllm.v1.sample.metadata import SamplingMetadata
from vllm.v1.sample.rejection_sampler import RejectionSampler
from vllm.v1.sample.sampler import Sampler
from vllm.v1.spec_decode.eagle import EagleProposer
from vllm.v1.spec_decode.medusa import MedusaProposer
from vllm.v1.spec_decode.metadata import SpecDecodeMetadata
from vllm.v1.spec_decode.ngram_proposer import NgramProposer
from vllm.v1.spec_decode.suffix_decoding import SuffixDecodingProposer
from vllm.v1.structured_output.utils import apply_grammar_bitmask
from vllm.v1.utils import CpuGpuBuffer, record_function_or_nullcontext
from vllm.v1.worker import mamba_utils
from vllm.v1.worker.cp_utils import check_attention_cp_compatibility
from vllm.v1.worker.dp_utils import coordinate_batch_across_dp
from vllm.v1.worker.ec_connector_model_runner_mixin import ECConnectorModelRunnerMixin
from vllm.v1.worker.gpu_input_batch import CachedRequestState, InputBatch
from vllm.v1.worker.gpu_ubatch_wrapper import UBatchWrapper
from vllm.v1.worker.kv_connector_model_runner_mixin import KVConnectorModelRunnerMixin
from vllm.v1.worker.lora_model_runner_mixin import LoRAModelRunnerMixin
from vllm.v1.worker.ubatch_utils import (
    UBatchSlices,
    check_ubatch_thresholds,
    maybe_create_ubatch_slices,
)
from vllm.v1.worker.utils import is_residual_scattered_for_sp
from vllm.v1.worker.workspace import lock_workspace

from .utils import (
    AttentionGroup,
    MultiModalBudget,
    add_kv_sharing_layers_to_kv_cache_groups,
    bind_kv_cache,
    sanity_check_mm_encoder_outputs,
)

if TYPE_CHECKING:
    from vllm.model_executor.model_loader.tensorizer import TensorizerConfig
    from vllm.v1.core.sched.output import GrammarOutput, SchedulerOutput

logger = init_logger(__name__)

AttnMetadataDict: TypeAlias = dict[str, AttentionMetadata]
# list when ubatching is enabled
PerLayerAttnMetadata: TypeAlias = list[AttnMetadataDict] | AttnMetadataDict


# Wrapper for ModelRunnerOutput to support overlapped execution.
class AsyncGPUModelRunnerOutput(AsyncModelRunnerOutput):
    def __init__(
        self,
        model_runner_output: ModelRunnerOutput,
        sampled_token_ids: torch.Tensor,
        logprobs_tensors: LogprobsTensors | None,
        invalid_req_indices: list[int],
        async_output_copy_stream: torch.cuda.Stream,
        vocab_size: int,
    ):
        self._model_runner_output = model_runner_output
        self._invalid_req_indices = invalid_req_indices

        # Event on the copy stream so we can synchronize the non-blocking copy.
        self.async_copy_ready_event = torch.Event()

        # Keep a reference to the device tensor to avoid it being
        # deallocated until we finish copying it to the host.
        self._sampled_token_ids = sampled_token_ids
        self.vocab_size = vocab_size
        self._logprobs_tensors = logprobs_tensors

        # Initiate the copy on a separate stream, but do not synchronize it.
        default_stream = torch.cuda.current_stream()
        with torch.cuda.stream(async_output_copy_stream):
            async_output_copy_stream.wait_stream(default_stream)
            self.sampled_token_ids_cpu = self._sampled_token_ids.to(
                "cpu", non_blocking=True
            )
            self._logprobs_tensors_cpu = (
                self._logprobs_tensors.to_cpu_nonblocking()
                if self._logprobs_tensors
                else None
            )
            self.async_copy_ready_event.record()

    def get_output(self) -> ModelRunnerOutput:
        """Copy the device tensors to the host and return a ModelRunnerOutput.

        This function blocks until the copy is finished.
        """
        max_gen_len = self.sampled_token_ids_cpu.shape[-1]
        self.async_copy_ready_event.synchronize()

        # Release the device tensors once the copy has completed.
        del self._logprobs_tensors
        del self._sampled_token_ids
        if max_gen_len == 1:
            valid_sampled_token_ids = self.sampled_token_ids_cpu.tolist()
            for i in self._invalid_req_indices:
                valid_sampled_token_ids[i].clear()
            cu_num_tokens = None
        else:
            valid_sampled_token_ids, cu_num_tokens = RejectionSampler.parse_output(
                self.sampled_token_ids_cpu,
                self.vocab_size,
                self._invalid_req_indices,
                return_cu_num_tokens=self._logprobs_tensors_cpu is not None,
            )

        output = self._model_runner_output
        output.sampled_token_ids = valid_sampled_token_ids
        if self._logprobs_tensors_cpu:
            output.logprobs = self._logprobs_tensors_cpu.tolists(cu_num_tokens)
        return output


class AsyncGPUPoolingModelRunnerOutput(AsyncModelRunnerOutput):
    def __init__(
        self,
        model_runner_output: ModelRunnerOutput,
        raw_pooler_output: PoolerOutput,
        finished_mask: list[bool],
        async_output_copy_stream: torch.cuda.Stream,
    ):
        self._model_runner_output = model_runner_output
        self._finished_mask = finished_mask

        # Event on the copy stream so we can synchronize the non-blocking copy.
        self.async_copy_ready_event = torch.Event()

        # Keep a reference to the device tensors to avoid them being
        # deallocated until we finish copying it to the host.
        self._raw_pooler_output = raw_pooler_output

        # Initiate the copy on a separate stream, but do not synchronize it.
        default_stream = torch.cuda.current_stream()
        with torch.cuda.stream(async_output_copy_stream):
            async_output_copy_stream.wait_stream(default_stream)
            self._raw_pooler_output_cpu = json_map_leaves(
                lambda x: None if x is None else x.to("cpu", non_blocking=True),
                self._raw_pooler_output,
            )
            self.async_copy_ready_event.record()

    def get_output(self) -> ModelRunnerOutput:
        """Copy the device tensors to the host and return a ModelRunnerOutput.
        This function blocks until the copy is finished.
        """
        self.async_copy_ready_event.synchronize()

        # Release the device tensors once the copy has completed.
        del self._raw_pooler_output

        self._model_runner_output.pooler_output = [
            out if include else None
            for out, include in zip(self._raw_pooler_output_cpu, self._finished_mask)
        ]
        return self._model_runner_output


class ExecuteModelState(NamedTuple):
    """Ephemeral cached state transferred between execute_model() and
    sample_tokens(), after execute_model() returns None."""

    scheduler_output: "SchedulerOutput"
    logits: torch.Tensor
    spec_decode_metadata: SpecDecodeMetadata | None
    spec_decode_common_attn_metadata: CommonAttentionMetadata | None
    hidden_states: torch.Tensor
    sample_hidden_states: torch.Tensor
    aux_hidden_states: list[torch.Tensor] | None
    ec_connector_output: ECConnectorOutput | None
    cudagraph_stats: CUDAGraphStat | None


class GPUModelRunner(
    LoRAModelRunnerMixin, KVConnectorModelRunnerMixin, ECConnectorModelRunnerMixin
):
    def __init__(
        self,
        vllm_config: VllmConfig,
        device: torch.device,
    ):
        self.vllm_config = vllm_config
        self.model_config = vllm_config.model_config
        self.cache_config = vllm_config.cache_config
        self.compilation_config = vllm_config.compilation_config
        self.lora_config = vllm_config.lora_config
        self.load_config = vllm_config.load_config
        self.parallel_config = vllm_config.parallel_config
        self.scheduler_config = vllm_config.scheduler_config
        self.speculative_config = vllm_config.speculative_config
        self.observability_config = vllm_config.observability_config

        from vllm.model_executor.models.utils import set_cpu_offload_max_bytes

        set_cpu_offload_max_bytes(int(self.cache_config.cpu_offload_gb * 1024**3))

        model_config = self.model_config
        cache_config = self.cache_config
        scheduler_config = self.scheduler_config
        parallel_config = self.parallel_config
        self.device = device
        self.pin_memory = is_pin_memory_available()
        self.dtype = self.model_config.dtype

        self.kv_cache_dtype = kv_cache_dtype_str_to_dtype(
            cache_config.cache_dtype, self.model_config
        )

        self.is_pooling_model = model_config.runner_type == "pooling"
        self.enable_prompt_embeds = model_config.enable_prompt_embeds
        self.is_multimodal_raw_input_only_model = (
            model_config.is_multimodal_raw_input_only_model
        )
        # This will be overridden in load_model()
        self.is_multimodal_pruning_enabled = False
        self.max_model_len = model_config.max_model_len

        # Always set to false after the first forward pass
        self.calculate_kv_scales = self.cache_config.calculate_kv_scales
        self.dcp_world_size = self.parallel_config.decode_context_parallel_size
        self.dcp_rank = 0 if self.dcp_world_size <= 1 else get_dcp_group().rank_in_group
        self.max_num_tokens = scheduler_config.max_num_batched_tokens
        self.max_num_reqs = scheduler_config.max_num_seqs

        # Broadcast PP output for external_launcher (torchrun)
        # to make sure we are synced across pp ranks
        # TODO: Support overlapping mirco-batches
        # https://github.com/vllm-project/vllm/issues/18019
        self.broadcast_pp_output = (
            self.parallel_config.distributed_executor_backend == "external_launcher"
            and len(get_pp_group().ranks) > 1
        )

        # Model-related.
        self.num_query_heads = model_config.get_num_attention_heads(parallel_config)
        self.inputs_embeds_size = model_config.get_inputs_embeds_size()
        self.attention_chunk_size = model_config.attention_chunk_size
        # Only relevant for models using ALiBi (e.g, MPT)
        self.use_alibi = model_config.uses_alibi

        self.cascade_attn_enabled = not self.model_config.disable_cascade_attn
        self.is_mm_prefix_lm = self.model_config.is_mm_prefix_lm

        # Multi-modal data support
        self.mm_registry = MULTIMODAL_REGISTRY
        self.uses_mrope = model_config.uses_mrope
        self.uses_xdrope_dim = model_config.uses_xdrope_dim
        self.supports_mm_inputs = self.mm_registry.supports_multimodal_inputs(
            model_config
        )

        if self.model_config.is_encoder_decoder:
            # Maximum length of the encoder input, only for encoder-decoder
            # models.
            self.max_encoder_len = scheduler_config.max_num_encoder_input_tokens
        else:
            self.max_encoder_len = 0

        # Sampler
        self.sampler = Sampler(logprobs_mode=self.model_config.logprobs_mode)

        self.eplb_state: EplbState | None = None
        """
        State of the expert parallelism load balancer.

        Will be lazily initialized when the model is loaded.
        """

        # Lazy initializations
        # self.model: nn.Module  # Set after load_model
        # Initialize in initialize_kv_cache
        self.kv_caches: list[torch.Tensor] = []
        # Initialize in initialize_kv_cache_tensors
        self.cross_layers_kv_cache: torch.Tensor | None = None
        self.cross_layers_attn_backend: type[AttentionBackend] | None = None
        # indexes: [kv_cache_group_id][attn_group]
        self.attn_groups: list[list[AttentionGroup]] = []
        # self.kv_cache_config: KVCacheConfig

        # mm_hash ->  encoder_output
        self.encoder_cache: dict[str, torch.Tensor] = {}

        self.use_aux_hidden_state_outputs = False
        # Set up speculative decoding.
        # NOTE(Jiayi): currently we put the entire draft model on
        # the last PP rank. This is not ideal if there are many
        # layers in the draft model.
        if self.speculative_config and get_pp_group().is_last_rank:
            self.drafter: (
                NgramProposer | SuffixDecodingProposer | EagleProposer | MedusaProposer
            )
            if self.speculative_config.method == "ngram":
                self.drafter = NgramProposer(self.vllm_config)
            elif self.speculative_config.method == "suffix":
                self.drafter = SuffixDecodingProposer(self.vllm_config)
            elif self.speculative_config.use_eagle():
                self.drafter = EagleProposer(self.vllm_config, self.device, self)
                if self.speculative_config.method == "eagle3":
                    self.use_aux_hidden_state_outputs = (
                        self.drafter.eagle3_use_aux_hidden_state
                    )
            elif self.speculative_config.method == "medusa":
                self.drafter = MedusaProposer(
                    vllm_config=self.vllm_config, device=self.device
                )
            else:
                raise ValueError(
                    "Unknown speculative decoding method: "
                    f"{self.speculative_config.method}"
                )
            self.rejection_sampler = RejectionSampler(self.sampler)

        self.num_spec_tokens = 0
        if self.speculative_config:
            self.num_spec_tokens = self.speculative_config.num_speculative_tokens

        # Request states.
        self.requests: dict[str, CachedRequestState] = {}
        # NOTE(rob): num_prompt_logprobs only includes reqs
        # that are currently in the prefill phase.
        self.num_prompt_logprobs: dict[str, int] = {}
        self.comm_stream = torch.cuda.Stream()

        # Input Batch
        # NOTE(Chen): Ideally, we should initialize the input batch inside
        # `initialize_kv_cache` based on the kv cache config. However, as in
        # https://github.com/vllm-project/vllm/pull/18298, due to some unknown
        # reasons, we have to initialize the input batch before `load_model`,
        # quantization + weight offloading will fail otherwise. As a temporary
        # solution, we initialize the input batch here, and re-initialize it
        # in `initialize_kv_cache` if the block_sizes here is different from
        # the block_sizes in the kv cache config.
        logits_processors = model_config.logits_processors
        custom_logitsprocs: Sequence[str | type[LogitsProcessor]] = (
            tuple(logits_processors) if logits_processors is not None else ()
        )
        self.input_batch = InputBatch(
            max_num_reqs=self.max_num_reqs,
            # We need to use the encoder length for encoder-decoer
            # because of KV cache for cross-attention.
            max_model_len=max(self.max_model_len, self.max_encoder_len),
            max_num_batched_tokens=self.max_num_tokens,
            device=self.device,
            pin_memory=self.pin_memory,
            vocab_size=self.model_config.get_vocab_size(),
            block_sizes=[self.cache_config.block_size],
            kernel_block_sizes=[self.cache_config.block_size],
            is_spec_decode=bool(self.vllm_config.speculative_config),
            logitsprocs=build_logitsprocs(
                self.vllm_config,
                self.device,
                self.pin_memory,
                self.is_pooling_model,
                custom_logitsprocs,
            ),
            # We currently don't know whether a particular custom logits processor
            # uses output token ids so we set this conservatively.
            logitsprocs_need_output_token_ids=bool(custom_logitsprocs),
            is_pooling_model=self.is_pooling_model,
            cp_kv_cache_interleave_size=self.parallel_config.cp_kv_cache_interleave_size,
        )

        self.use_async_scheduling = self.scheduler_config.async_scheduling
        # Separate cuda stream for overlapping transfer of sampled token ids from
        # GPU to CPU when async scheduling is enabled.
        self.async_output_copy_stream: torch.cuda.Stream | None = None
        # cuda event to synchronize use of reused CPU tensors between steps
        # when async scheduling is enabled.
        self.prepare_inputs_event: torch.Event | None = None
        if self.use_async_scheduling:
            self.async_output_copy_stream = torch.cuda.Stream()
            self.prepare_inputs_event = torch.Event()

        # self.cudagraph_batch_sizes sorts in ascending order.
        if (
            self.compilation_config.cudagraph_capture_sizes
            and self.compilation_config.cudagraph_mode != CUDAGraphMode.NONE
        ):
            self.cudagraph_batch_sizes = sorted(
                self.compilation_config.cudagraph_capture_sizes
            )

        # Cache the device properties.
        self._init_device_properties()

        # Persistent buffers for CUDA graphs.
        self.input_ids = self._make_buffer(self.max_num_tokens, dtype=torch.int32)
        self.positions = self._make_buffer(self.max_num_tokens, dtype=torch.int64)
        self.query_start_loc = self._make_buffer(
            self.max_num_reqs + 1, dtype=torch.int32
        )
        self.seq_lens = self._make_buffer(self.max_num_reqs, dtype=torch.int32)
        self.encoder_seq_lens = self._make_buffer(self.max_num_reqs, dtype=torch.int32)
        if self.dcp_world_size > 1:
            self.dcp_local_seq_lens = self._make_buffer(
                self.max_num_reqs, dtype=torch.int32
            )
        # Because inputs_embeds may be bfloat16 and we don't need a numpy
        # version of this tensor, avoid a RuntimeError by not creating a
        # numpy buffer.
        self.inputs_embeds = self._make_buffer(
            self.max_num_tokens, self.inputs_embeds_size, dtype=self.dtype, numpy=False
        )
        self.is_token_ids = self._make_buffer(self.max_num_tokens, dtype=torch.bool)
        self.discard_request_mask = self._make_buffer(
            self.max_num_reqs, dtype=torch.bool
        )
        self.num_decode_draft_tokens = self._make_buffer(
            self.max_num_reqs, dtype=torch.int32
        )
        self.num_accepted_tokens = self._make_buffer(
            self.max_num_reqs, dtype=torch.int64
        )

        # Only relevant for multimodal models
        if self.supports_mm_inputs:
            self.is_mm_embed = self._make_buffer(self.max_num_tokens, dtype=torch.bool)

        # Only relevant for models using M-RoPE (e.g, Qwen2-VL)
        if self.uses_mrope:
            # NOTE: `mrope_positions` is implemented with one additional dummy
            # position on purpose to make it non-contiguous so that it can work
            # with torch compile.
            # See detailed explanation in https://github.com/vllm-project/vllm/pull/12128#discussion_r1926431923

            # NOTE: When M-RoPE is enabled, position ids are 3D regardless of
            # the modality of inputs. For text-only inputs, each dimension has
            # identical position IDs, making M-RoPE functionally equivalent to
            # 1D-RoPE.
            # See page 5 of https://arxiv.org/abs/2409.12191
            self.mrope_positions = self._make_buffer(
                (3, self.max_num_tokens + 1), dtype=torch.int64
            )

        # Only relevant for models using XD-RoPE (e.g, HunYuan-VL)
        if self.uses_xdrope_dim > 0:
            # Similar to mrope but use assigned dimension number for RoPE, 4 as default.
            self.xdrope_positions = self._make_buffer(
                (self.uses_xdrope_dim, self.max_num_tokens + 1), dtype=torch.int64
            )

        # None in the first PP rank. The rest are set after load_model.
        self.intermediate_tensors: IntermediateTensors | None = None

        # OPTIMIZATION: Cache the tensors rather than creating them every step.
        # Keep in int64 to avoid overflow with long context
        self.arange_np = np.arange(
            max(self.max_num_reqs + 1, self.max_model_len, self.max_num_tokens),
            dtype=np.int64,
        )

        # Layer pairings for cross-layer KV sharing.
        # If an Attention layer `layer_name` is in the keys of this dict, it
        # means this layer will perform attention using the keys and values
        # from the KV cache of `shared_kv_cache_layers[layer_name]`.
        self.shared_kv_cache_layers: dict[str, str] = {}
        self.kv_sharing_fast_prefill_eligible_layers: set[str] = set()

        self.kv_sharing_fast_prefill_logits_indices = None
        if self.cache_config.kv_sharing_fast_prefill:
            self.kv_sharing_fast_prefill_logits_indices = torch.zeros(
                self.max_num_tokens, dtype=torch.int32, device=self.device
            )

        self.uniform_decode_query_len = 1 + self.num_spec_tokens

        # Cudagraph dispatcher for runtime cudagraph dispatching.
        self.cudagraph_dispatcher = CudagraphDispatcher(self.vllm_config)

        self.mm_budget = (
            MultiModalBudget(
                self.model_config,
                self.scheduler_config,
                self.mm_registry,
            )
            if self.supports_mm_inputs
            else None
        )

        self.reorder_batch_threshold: int | None = None

        # Attention layers that are only in the KVCacheConfig of the runner
        # (e.g., KV sharing, encoder-only attention), but not in the
        # KVCacheConfig of the scheduler.
        self.runner_only_attn_layers: set[str] = set()

        # Cached outputs.
        self._draft_token_ids: list[list[int]] | torch.Tensor | None = None
        self.transfer_event = torch.Event()
        self.sampled_token_ids_pinned_cpu = torch.empty(
            (self.max_num_reqs, 1),
            dtype=torch.int64,
            device="cpu",
            pin_memory=self.pin_memory,
        )

        # Pre-allocated tensor for copying valid sampled token counts to CPU,
        # with dedicated stream for overlapping and event for coordination.
        self.valid_sampled_token_count_event: torch.Event | None = None
        self.valid_sampled_token_count_copy_stream: torch.cuda.Stream | None = None
        if self.use_async_scheduling and self.num_spec_tokens:
            self.valid_sampled_token_count_event = torch.Event()
            self.valid_sampled_token_count_copy_stream = torch.cuda.Stream()
        self.valid_sampled_token_count_cpu = torch.empty(
            self.max_num_reqs,
            dtype=torch.int64,
            device="cpu",
            pin_memory=self.pin_memory,
        )

        # Ephemeral state transferred between execute_model() and sample_tokens().
        self.execute_model_state: ExecuteModelState | None = None
        self.kv_connector_output: KVConnectorOutput | None = None
        self.mamba_state_idx: dict[str, int] = {}
        self.layerwise_nvtx_hooks_registered = False

    def reset_mm_cache(self) -> None:
        if self.mm_budget:
            self.mm_budget.reset_cache()

    @torch.inference_mode()
    def init_fp8_kv_scales(self) -> None:
        """
        Re-initialize the KV cache and FP8 scales after waking from sleep.
        1. Zero out the KV cache tensors to remove garbage data from re-allocation.
        2. Reset Attention layer scaling factors (_k_scale, _v_scale) to 1.0.
          If these are left at 0.0 (default after wake_up), all KV cache values
          become effectively zero, causing gibberish output.
        """
        if not self.cache_config.cache_dtype.startswith("fp8"):
            return

        kv_caches = getattr(self, "kv_caches", [])
        for cache_tensor in kv_caches:
            if cache_tensor is not None:
                cache_tensor.zero_()

        k_attr_names = ("_k_scale", "k_scale")
        v_attr_names = ("_v_scale", "v_scale")

        attn_layers = self.compilation_config.static_forward_context
        for name, module in attn_layers.items():
            if isinstance(module, (Attention, MLAAttention)):
                # TODO: Generally, scale is 1.0 if user uses on-the-fly fp8
                # kvcache quant. However, to get better accuracy, compression
                # frameworks like llm-compressors allow users to tune the
                # scale. We may need to restore the specific calibrated scales
                # here in the future.
                k_scale_val, v_scale_val = 1.0, 1.0

                # Processing K Scale
                for attr in k_attr_names:
                    if hasattr(module, attr):
                        param = getattr(module, attr)
                        if isinstance(param, torch.Tensor):
                            param.fill_(k_scale_val)

                # Processing V Scale
                for attr in v_attr_names:
                    if hasattr(module, attr):
                        param = getattr(module, attr)
                        if isinstance(param, torch.Tensor):
                            param.fill_(v_scale_val)

    def _get_positions(self, num_tokens: Any):
        if isinstance(num_tokens, int):
            if self.uses_mrope:
                return self.mrope_positions.gpu[:, :num_tokens]
            if self.uses_xdrope_dim > 0:
                return self.xdrope_positions.gpu[:, :num_tokens]
            return self.positions.gpu[:num_tokens]
        else:
            if self.uses_mrope:
                return self.mrope_positions.gpu[:, num_tokens]
            if self.uses_xdrope_dim > 0:
                return self.xdrope_positions.gpu[:, num_tokens]
            return self.positions.gpu[num_tokens]

    def _make_buffer(
        self, *size: int | torch.SymInt, dtype: torch.dtype, numpy: bool = True
    ) -> CpuGpuBuffer:
        return CpuGpuBuffer(
            *size,
            dtype=dtype,
            device=self.device,
            pin_memory=self.pin_memory,
            with_numpy=numpy,
        )

    def _init_model_kwargs(self):
        model_kwargs = dict[str, Any]()

        if not self.is_pooling_model:
            return model_kwargs

        num_reqs = self.input_batch.num_reqs
        pooling_params = self.input_batch.get_pooling_params()

        token_type_id_requests = dict[int, Any]()
        for i, param in enumerate(pooling_params):
            if (
                param.extra_kwargs is not None
                and (token_types := param.extra_kwargs.get("compressed_token_type_ids"))
                is not None
            ):
                token_type_id_requests[i] = token_types

        if len(token_type_id_requests) == 0:
            return model_kwargs

        seq_lens = self.seq_lens.gpu[:num_reqs]
        token_type_ids = []

        for i in range(num_reqs):
            pos = token_type_id_requests.get(i, seq_lens[i])
            ids = (torch.arange(seq_lens[i]) >= pos).int()
            token_type_ids.append(ids)

        model_kwargs["token_type_ids"] = torch.concat(token_type_ids).to(
            device=self.device
        )
        return model_kwargs

    def _may_reorder_batch(self, scheduler_output: "SchedulerOutput") -> None:
        """
        Update the order of requests in the batch based on the attention
        backend's needs. For example, some attention backends (namely MLA) may
        want to separate requests based on if the attention computation will be
        compute-bound or memory-bound.

        Args:
            scheduler_output: The scheduler output.
        """
        # Attention free models have zero kv_cache_goups, however models
        # like Mamba are also attention free but use the kv_cache for
        # keeping its internal state. This is why we check the number
        # of kv_cache groups instead of solely checking
        # for self.model_config.is_attention_free.
        if len(self.kv_cache_config.kv_cache_groups) == 0:
            return

        if self.reorder_batch_threshold is not None:
            reorder_batch_to_split_decodes_and_prefills(
                self.input_batch,
                scheduler_output,
                decode_threshold=self.reorder_batch_threshold,
            )

    # Note: used for model runner override.
    def _init_device_properties(self) -> None:
        """Initialize attributes from torch.cuda.get_device_properties"""
        self.device_properties = torch.cuda.get_device_properties(self.device)
        self.num_sms = self.device_properties.multi_processor_count

    # Note: used for model runner override.
    def _sync_device(self) -> None:
        torch.cuda.synchronize()

    def _update_states(self, scheduler_output: "SchedulerOutput") -> None:
        """Update the cached states and the persistent batch with the scheduler
        output.

        The updated states are used by the `_prepare_inputs` function to create
        the input GPU tensors for the model.

        The SamplingMetadata is updated and copied to the GPU if there is a
        new/resumed/paused/finished request in the batch.
        """
        # Remove finished requests from the cached states.
        for req_id in scheduler_output.finished_req_ids:
            self.requests.pop(req_id, None)
            self.num_prompt_logprobs.pop(req_id, None)
        # Remove the finished requests from the persistent batch.
        # NOTE(woosuk): There could be an edge case where finished_req_ids and
        # scheduled_req_ids overlap. This happens when a request is aborted and
        # then resubmitted with the same ID. In this case, we treat them as two
        # distinct requests - clearing the cached states for the first request
        # and handling the second as a new request.
        for req_id in scheduler_output.finished_req_ids:
            self.input_batch.remove_request(req_id)

        # Free the cached encoder outputs.
        for mm_hash in scheduler_output.free_encoder_mm_hashes:
            self.encoder_cache.pop(mm_hash, None)

        # Remove the unscheduled requests from the persistent batch.
        # NOTE(woosuk): The unscheduled requests are either preempted requests
        # or running requests that are not scheduled in this step. We remove
        # them from the persistent batch but keep their cached states since
        # they will be scheduled again sometime in the future.
        scheduled_req_ids = scheduler_output.num_scheduled_tokens.keys()
        cached_req_ids = self.input_batch.req_id_to_index.keys()
        resumed_req_ids = scheduler_output.scheduled_cached_reqs.resumed_req_ids
        # NOTE(zhuohan): cached_req_ids and resumed_req_ids are usually disjoint,
        # so `(scheduled_req_ids - resumed_req_ids) == scheduled_req_ids` holds
        # apart from the forced-preemption case in reset_prefix_cache. And in
        # that case we include the resumed_req_ids in the unscheduled set so
        # that they get cleared from the persistent batch before being re-scheduled
        # in the normal resumed request path.
        unscheduled_req_ids = cached_req_ids - (scheduled_req_ids - resumed_req_ids)
        # NOTE(woosuk): The persistent batch optimization assumes that
        # consecutive batches contain mostly the same requests. If batches
        # have low request overlap (e.g., alternating between two distinct
        # sets of requests), this optimization becomes very inefficient.
        for req_id in unscheduled_req_ids:
            self.input_batch.remove_request(req_id)

        reqs_to_add: list[CachedRequestState] = []
        # Add new requests to the cached states.
        for new_req_data in scheduler_output.scheduled_new_reqs:
            req_id = new_req_data.req_id
            sampling_params = new_req_data.sampling_params
            pooling_params = new_req_data.pooling_params

            if (
                sampling_params
                and sampling_params.sampling_type == SamplingType.RANDOM_SEED
            ):
                generator = torch.Generator(device=self.device)
                generator.manual_seed(sampling_params.seed)
            else:
                generator = None

            if self.is_pooling_model:
                assert pooling_params is not None
                task = pooling_params.task
                assert task is not None, "You did not set `task` in the API"

                model = cast(VllmModelForPooling, self.get_model())
                to_update = model.pooler.get_pooling_updates(task)
                to_update.apply(pooling_params)

            req_state = CachedRequestState(
                req_id=req_id,
                prompt_token_ids=new_req_data.prompt_token_ids,
                prompt_embeds=new_req_data.prompt_embeds,
                mm_features=new_req_data.mm_features,
                sampling_params=sampling_params,
                pooling_params=pooling_params,
                generator=generator,
                block_ids=new_req_data.block_ids,
                num_computed_tokens=new_req_data.num_computed_tokens,
                output_token_ids=[],
                lora_request=new_req_data.lora_request,
            )
            self.requests[req_id] = req_state

            if sampling_params and sampling_params.prompt_logprobs is not None:
                self.num_prompt_logprobs[req_id] = (
                    self.input_batch.vocab_size
                    if sampling_params.prompt_logprobs == -1
                    else sampling_params.prompt_logprobs
                )

            # Only relevant for models using M-RoPE (e.g, Qwen2-VL)
            if self.uses_mrope:
                self._init_mrope_positions(req_state)

            # Only relevant for models using XD-RoPE (e.g, HunYuan-VL)
            if self.uses_xdrope_dim > 0:
                self._init_xdrope_positions(req_state)

            reqs_to_add.append(req_state)

        # Update the states of the running/resumed requests.
        is_last_rank = get_pp_group().is_last_rank
        req_data = scheduler_output.scheduled_cached_reqs

        # Wait until valid_sampled_tokens_count is copied to cpu,
        # then use it to update actual num_computed_tokens of each request.
        valid_sampled_token_count = self._get_valid_sampled_token_count()

        for i, req_id in enumerate(req_data.req_ids):
            req_state = self.requests[req_id]
            num_computed_tokens = req_data.num_computed_tokens[i]
            new_block_ids = req_data.new_block_ids[i]
            resumed_from_preemption = req_id in req_data.resumed_req_ids
            num_output_tokens = req_data.num_output_tokens[i]
            req_index = self.input_batch.req_id_to_index.get(req_id)

            # prev_num_draft_len is used in async scheduling mode with
            # spec decode. it indicates if need to update num_computed_tokens
            # of the request. for example:
            # fist step: num_computed_tokens = 0, spec_tokens = [],
            # prev_num_draft_len = 0.
            # second step: num_computed_tokens = 100(prompt lenth),
            # spec_tokens = [a,b], prev_num_draft_len = 0.
            # third step: num_computed_tokens = 100 + 2, spec_tokens = [c,d],
            # prev_num_draft_len = 2.
            # num_computed_tokens in first step and second step does't contain
            # the spec tokens length, but in third step it contains the
            # spec tokens length. we only need to update num_computed_tokens
            # when prev_num_draft_len > 0.
            if req_state.prev_num_draft_len:
                if req_index is None:
                    req_state.prev_num_draft_len = 0
                else:
                    assert self.input_batch.prev_req_id_to_index is not None
                    prev_req_index = self.input_batch.prev_req_id_to_index[req_id]
                    num_accepted = valid_sampled_token_count[prev_req_index] - 1
                    num_rejected = req_state.prev_num_draft_len - num_accepted
                    num_computed_tokens -= num_rejected
                    req_state.output_token_ids.extend([-1] * num_accepted)

            # Update the cached states.
            req_state.num_computed_tokens = num_computed_tokens

            if not is_last_rank:
                # When using PP, the scheduler sends the sampled tokens back,
                # because there's no direct communication between the first-
                # stage worker and the last-stage worker.
                new_token_ids = req_data.new_token_ids[i]
                # Add the sampled token(s) from the previous step (if any).
                # This doesn't include "unverified" tokens like spec tokens.
                num_new_tokens = (
                    num_computed_tokens + len(new_token_ids) - req_state.num_tokens
                )
                if num_new_tokens == 1:
                    # Avoid slicing list in most common case.
                    req_state.output_token_ids.append(new_token_ids[-1])
                elif num_new_tokens > 0:
                    req_state.output_token_ids.extend(new_token_ids[-num_new_tokens:])
            elif num_output_tokens < len(req_state.output_token_ids):
                # Some output tokens were discarded due to a sync-KV-load
                # failure. Align the cached state.
                del req_state.output_token_ids[num_output_tokens:]
                if req_index is not None:
                    end_idx = (
                        self.input_batch.num_prompt_tokens[req_index]
                        + num_output_tokens
                    )
                    self.input_batch.num_tokens_no_spec[req_index] = end_idx

            # Update the block IDs.
            if not resumed_from_preemption:
                if new_block_ids is not None:
                    # Append the new blocks to the existing block IDs.
                    for block_ids, new_ids in zip(req_state.block_ids, new_block_ids):
                        block_ids.extend(new_ids)
            else:
                assert req_index is None
                assert new_block_ids is not None
                # The request is resumed from preemption.
                # Replace the existing block IDs with the new ones.
                req_state.block_ids = new_block_ids

            if req_index is None:
                # The request is not in the persistent batch.
                # The request was either preempted and resumed later, or was not
                # scheduled in the previous step and needs to be added again.

                if self.use_async_scheduling and num_output_tokens > 0:
                    # We must recover the output token ids for resumed requests in the
                    # async scheduling case, so that correct input_ids are obtained.
                    resumed_token_ids = req_data.all_token_ids[req_id]
                    req_state.output_token_ids = resumed_token_ids[-num_output_tokens:]

                reqs_to_add.append(req_state)
                continue

            # Update the persistent batch.
            self.input_batch.num_computed_tokens_cpu[req_index] = num_computed_tokens
            if new_block_ids is not None:
                self.input_batch.block_table.append_row(new_block_ids, req_index)

            # For the last rank, we don't need to update the token_ids_cpu
            # because the sampled tokens are already cached.
            if not is_last_rank:
                # Add new_token_ids to token_ids_cpu.
                start_token_index = num_computed_tokens
                end_token_index = num_computed_tokens + len(new_token_ids)
                self.input_batch.token_ids_cpu[
                    req_index, start_token_index:end_token_index
                ] = new_token_ids
                self.input_batch.num_tokens_no_spec[req_index] = end_token_index

            # Add spec_token_ids to token_ids_cpu.
            spec_token_ids = scheduler_output.scheduled_spec_decode_tokens.get(
                req_id, []
            )
            num_spec_tokens = len(spec_token_ids)
            # For async scheduling, token_ids_cpu assigned from
            # spec_token_ids are placeholders and will be overwritten in
            # _prepare_input_ids.
            if num_spec_tokens:
                start_index = self.input_batch.num_tokens_no_spec[req_index]
                end_token_index = start_index + num_spec_tokens
                self.input_batch.token_ids_cpu[
                    req_index, start_index:end_token_index
                ] = spec_token_ids

            # When speculative decoding is used with structured output,
            # the scheduler can drop draft tokens that do not
            # conform to the schema. This can result in
            # scheduler_output.scheduled_spec_decode_tokens being empty,
            # even when speculative decoding is enabled.
            self.input_batch.spec_token_ids[req_index].clear()
            self.input_batch.spec_token_ids[req_index].extend(spec_token_ids)

            # there are no draft tokens with async scheduling,
            # we clear the spec_decoding info in scheduler_output and
            # use normal sampling but rejection_sampling.
            if self.use_async_scheduling:
                req_state.prev_num_draft_len = num_spec_tokens
                if num_spec_tokens and self._draft_token_ids is None:
                    scheduler_output.total_num_scheduled_tokens -= num_spec_tokens
                    scheduler_output.num_scheduled_tokens[req_id] -= num_spec_tokens
                    scheduler_output.scheduled_spec_decode_tokens.pop(req_id, None)
        # Add the new or resumed requests to the persistent batch.
        # The smaller empty indices are filled first.
        for request in reqs_to_add:
            self.input_batch.add_request(request)

        # Condense the batched states if there are gaps left by removed requests
        self.input_batch.condense()
        # Allow attention backend to reorder the batch, potentially
        self._may_reorder_batch(scheduler_output)
        # Refresh batch metadata with any pending updates.
        self.input_batch.refresh_metadata()

    def _update_states_after_model_execute(
        self, output_token_ids: torch.Tensor, scheduler_output: "SchedulerOutput"
    ) -> None:
        """Update the cached states after model execution.

        This is used for MTP/EAGLE for hybrid models, as in linear attention,
        only the last token's state is kept. In MTP/EAGLE, for draft tokens
        the state are kept util we decide how many tokens are accepted for
        each sequence, and a shifting is done during the next iteration
        based on the number of accepted tokens.
        """
        if not self.speculative_config or not self.model_config.is_hybrid:
            return

        # Find the number of accepted tokens for each sequence.
        num_accepted_tokens = (
            (
                torch.cat(
                    [
                        output_token_ids,
                        torch.full(
                            (output_token_ids.size(0), 1),
                            -1,
                            device=output_token_ids.device,
                        ),
                    ],
                    dim=1,
                )
                == -1
            )
            .int()
            .argmax(-1)
            .cpu()
            .numpy()
        )
        for i, num_tokens in enumerate(num_accepted_tokens):
            self.input_batch.num_accepted_tokens_cpu[i] = num_tokens
        if self.cache_config.mamba_cache_mode == "align":
            mamba_utils.postprocess_mamba(
                scheduler_output,
                self.kv_cache_config,
                self.input_batch,
                self.requests,
                self.mamba_state_idx,
                self.compilation_config.static_forward_context,
                self.model.get_mamba_state_copy_func(),
            )

    def _init_mrope_positions(self, req_state: CachedRequestState):
        model = self.get_model()
        assert supports_mrope(model), "M-RoPE support is not implemented."
        assert req_state.prompt_token_ids is not None, (
            "M-RoPE requires prompt_token_ids to be available."
        )
        mrope_model = cast(SupportsMRoPE, model)

        req_state.mrope_positions, req_state.mrope_position_delta = (
            mrope_model.get_mrope_input_positions(
                req_state.prompt_token_ids,
                req_state.mm_features,
            )
        )

    def _init_xdrope_positions(self, req_state: CachedRequestState):
        model = self.get_model()
        xdrope_model = cast(SupportsXDRoPE, model)
        assert req_state.prompt_token_ids is not None, (
            "XD-RoPE requires prompt_token_ids to be available."
        )
        assert supports_xdrope(model), "XD-RoPE support is not implemented."

        req_state.xdrope_positions = xdrope_model.get_xdrope_input_positions(
            req_state.prompt_token_ids,
            req_state.mm_features,
        )

    def _extract_mm_kwargs(
        self,
        scheduler_output: "SchedulerOutput",
    ) -> BatchedTensorInputs:
        if not scheduler_output or not self.is_multimodal_raw_input_only_model:
            return {}

        mm_kwargs = list[MultiModalKwargsItem]()
        for req in scheduler_output.scheduled_new_reqs:
            for feature in req.mm_features:
                if feature.data is not None:
                    mm_kwargs.append(feature.data)

        # Input all modalities at once
        mm_kwargs_combined: BatchedTensorInputs = {}
        for _, _, mm_kwargs_group in group_mm_kwargs_by_modality(
            mm_kwargs,
            device=self.device,
            pin_memory=self.pin_memory,
        ):
            mm_kwargs_combined.update(mm_kwargs_group)

        return mm_kwargs_combined

    def _dummy_mm_kwargs(self, num_seqs: int) -> BatchedTensorInputs:
        if not self.is_multimodal_raw_input_only_model:
            return {}

        mm_budget = self.mm_budget
        assert mm_budget is not None

        dummy_modality = mm_budget.get_modality_with_max_tokens()
        return self._get_mm_dummy_batch(dummy_modality, num_seqs)

    def _get_cumsum_and_arange(
        self,
        num_tokens: np.ndarray,
        cumsum_dtype: np.dtype | None = None,
    ) -> tuple[np.ndarray, np.ndarray]:
        """Get the cumulative sum and batched arange of the given array.
        # E.g., [2, 5, 3] -> ([2, 7, 10], [0, 1, 0, 1, 2, 3, 4, 0, 1, 2])
        # Equivalent to but faster than:
        # np.concatenate([np.arange(n) for n in num_tokens])
        """
        # Step 1. [2, 5, 3] -> [2, 7, 10]
        cu_num_tokens = np.cumsum(num_tokens, dtype=cumsum_dtype)
        total_num_tokens = cu_num_tokens[-1]
        # Step 2. [2, 7, 10] -> [0, 0, 2, 2, 2, 2, 2, 7, 7, 7]
        cumsums_offsets = np.repeat(cu_num_tokens - num_tokens, num_tokens)
        # Step 3. [0, 1, 0, 1, 2, 3, 4, 0, 1, 2]
        arange = self.arange_np[:total_num_tokens] - cumsums_offsets

        return cu_num_tokens, arange

    def _prepare_input_ids(
        self,
        scheduler_output: "SchedulerOutput",
        total_num_scheduled_tokens: int,
        cu_num_tokens: np.ndarray,
    ) -> None:
        """Prepare the input IDs for the current batch.

        Carefully handles the `prev_sampled_token_ids` which can be cached
        from the previous engine iteration, in which case those tokens on the
        GPU need to be copied into the corresponding slots into input_ids."""

        if self.input_batch.prev_sampled_token_ids is None:
            # Normal scheduling case
            self.input_ids.copy_to_gpu(total_num_scheduled_tokens)
            if self.enable_prompt_embeds:
                self.inputs_embeds.copy_to_gpu(total_num_scheduled_tokens)
                self.is_token_ids.copy_to_gpu(total_num_scheduled_tokens)
            return

        # Async scheduling case, where some decode requests from the previous
        # iteration won't have entries in input_ids_cpu and need to be copied
        # on the GPU from prev_sampled_token_ids.
        prev_req_id_to_index = self.input_batch.prev_req_id_to_index
        assert prev_req_id_to_index is not None
        sample_flattened_indices: list[int] = []
        spec_flattened_indices: list[int] = []
        prev_common_req_indices: list[int] = []
        prev_draft_token_indices: list[int] = []
        indices_match = True
        max_flattened_index = -1
        total_num_spec_tokens = 0
        scheduled_spec_tokens = scheduler_output.scheduled_spec_decode_tokens

        for req_id, cur_index in self.input_batch.req_id_to_index.items():
            if (prev_index := prev_req_id_to_index.get(req_id)) is not None:
                prev_common_req_indices.append(prev_index)
                # We need to compute the flattened input_ids index of the
                # last token in each common request.
                draft_len = len(scheduled_spec_tokens.get(req_id, ()))
                total_num_spec_tokens += draft_len
                flattened_index = cu_num_tokens[cur_index].item() - 1
                # example: cu_num_tokens = [2, 5, 8], draft_tokens = [1, 2, 2]
                # sample_flattened_indices = [0, 2, 5]
                # spec_flattened_indices = [1,   3, 4,    6, 7]
                sample_flattened_indices.append(flattened_index - draft_len)
                spec_flattened_indices.extend(
                    range(flattened_index - draft_len + 1, flattened_index + 1)
                )
                start = prev_index * self.num_spec_tokens
                # prev_draft_token_indices is used to find which draft_tokens_id
                # should be copied to input_ids
                # example: prev draft_tokens_id [[1,2], [3,4], [5, 6]]
                # flatten draft_tokens_id [1,2,3,4,5,6]
                # draft_len of each request [1, 2, 1]
                # then prev_draft_token_indices is [0,   2, 3,   4]
                prev_draft_token_indices.extend(range(start, start + draft_len))
                indices_match &= prev_index == flattened_index
                max_flattened_index = max(max_flattened_index, flattened_index)
        num_commmon_tokens = len(sample_flattened_indices)
        total_without_spec = total_num_scheduled_tokens - total_num_spec_tokens
        if num_commmon_tokens < total_without_spec:
            # If not all requests are decodes from the last iteration,
            # We need to copy the input_ids_cpu to the GPU first.
            self.input_ids.copy_to_gpu(total_num_scheduled_tokens)
            if self.enable_prompt_embeds:
                self.inputs_embeds.copy_to_gpu(total_num_scheduled_tokens)
                self.is_token_ids.copy_to_gpu(total_num_scheduled_tokens)
        if num_commmon_tokens == 0:
            # No requests in common with the previous iteration
            # So input_ids.cpu will have all the input ids.
            return
        if indices_match and max_flattened_index == (num_commmon_tokens - 1):
            # Common-case optimization: the batch is unchanged
            # and no reordering happened.
            # The indices are both the same permutation of 0..N-1 so
            # we can copy directly using a single slice.
            self.input_ids.gpu[:num_commmon_tokens].copy_(
                self.input_batch.prev_sampled_token_ids[:num_commmon_tokens, 0],
                non_blocking=True,
            )
            if self.enable_prompt_embeds:
                self.is_token_ids.gpu[:num_commmon_tokens] = True
            return
        # Upload the index tensors asynchronously so the scatter can be non-blocking.
        sampled_tokens_index_tensor = torch.tensor(
            sample_flattened_indices, dtype=torch.int64, pin_memory=self.pin_memory
        ).to(self.device, non_blocking=True)
        prev_common_req_indices_tensor = torch.tensor(
            prev_common_req_indices, dtype=torch.int64, pin_memory=self.pin_memory
        ).to(self.device, non_blocking=True)
        self.input_ids.gpu.scatter_(
            dim=0,
            index=sampled_tokens_index_tensor,
            src=self.input_batch.prev_sampled_token_ids[
                prev_common_req_indices_tensor, 0
            ],
        )

        # Scatter the draft tokens after the sampled tokens are scattered.
        if self._draft_token_ids is None or not spec_flattened_indices:
            return

        assert isinstance(self._draft_token_ids, torch.Tensor)
        draft_tokens_index_tensor = torch.tensor(
            spec_flattened_indices, dtype=torch.int64, pin_memory=self.pin_memory
        ).to(self.device, non_blocking=True)
        prev_draft_token_indices_tensor = torch.tensor(
            prev_draft_token_indices, dtype=torch.int64, pin_memory=self.pin_memory
        ).to(self.device, non_blocking=True)

        # because input_ids dtype is torch.int32,
        # so convert draft_token_ids to torch.int32 here.
        draft_token_ids = self._draft_token_ids.to(dtype=torch.int32)
        self._draft_token_ids = None

        self.input_ids.gpu.scatter_(
            dim=0,
            index=draft_tokens_index_tensor,
            src=draft_token_ids.flatten()[prev_draft_token_indices_tensor],
        )

    def _get_encoder_seq_lens(
        self,
        num_scheduled_tokens: dict[str, int],
        kv_cache_spec: KVCacheSpec,
        num_reqs: int,
    ) -> tuple[torch.Tensor | None, np.ndarray | None]:
        if not isinstance(kv_cache_spec, CrossAttentionSpec):
            return None, None

        # Zero out buffer for padding requests that are not actually scheduled (CGs)
        self.encoder_seq_lens.np[:num_reqs] = 0
        # Build encoder_seq_lens array mapping request indices to
        # encoder lengths for inputs scheduled in this batch
        for req_id in num_scheduled_tokens:
            req_index = self.input_batch.req_id_to_index[req_id]
            req_state = self.requests[req_id]
            if req_state.mm_features is None:
                self.encoder_seq_lens.np[req_index] = 0
                continue

            # Get the total number of encoder input tokens for running encoder requests
            # whether encoding is finished or not so that cross-attention knows how
            # many encoder tokens to attend to.
            encoder_input_tokens = sum(
                feature.mm_position.length for feature in req_state.mm_features
            )
            self.encoder_seq_lens.np[req_index] = encoder_input_tokens

        self.encoder_seq_lens.copy_to_gpu(num_reqs)
        encoder_seq_lens = self.encoder_seq_lens.gpu[:num_reqs]
        encoder_seq_lens_cpu = self.encoder_seq_lens.np[:num_reqs]

        return encoder_seq_lens, encoder_seq_lens_cpu

    def _prepare_inputs(
        self,
        scheduler_output: "SchedulerOutput",
        num_scheduled_tokens: np.ndarray,
    ) -> tuple[
        torch.Tensor,
        SpecDecodeMetadata | None,
    ]:
        """
        :return: tuple[
            logits_indices, spec_decode_metadata,
        ]
        """
        total_num_scheduled_tokens = scheduler_output.total_num_scheduled_tokens
        assert total_num_scheduled_tokens > 0
        num_reqs = self.input_batch.num_reqs
        assert num_reqs > 0

        # OPTIMIZATION: Start copying the block table first.
        # This way, we can overlap the copy with the following CPU operations.
        self.input_batch.block_table.commit_block_table(num_reqs)

        # Get request indices.
        # E.g., [2, 5, 3] -> [0, 0, 1, 1, 1, 1, 1, 2, 2, 2]
        req_indices = np.repeat(self.arange_np[:num_reqs], num_scheduled_tokens)

        # cu_num_tokens: [2, 5, 3] -> [2, 7, 10]
        # arange: [0, 1, 0, 1, 2, 3, 4, 0, 1, 2]
        cu_num_tokens, arange = self._get_cumsum_and_arange(num_scheduled_tokens)

        # Get positions.
        positions_np = self.positions.np[:total_num_scheduled_tokens]
        np.add(
            self.input_batch.num_computed_tokens_cpu[req_indices],
            arange,
            out=positions_np,
        )

        # Calculate M-RoPE positions.
        # Only relevant for models using M-RoPE (e.g, Qwen2-VL)
        if self.uses_mrope:
            self._calc_mrope_positions(scheduler_output)

        # Calculate XD-RoPE positions.
        # Only relevant for models using XD-RoPE (e.g, HunYuan-VL)
        if self.uses_xdrope_dim > 0:
            self._calc_xdrope_positions(scheduler_output)

        # Get token indices.
        # E.g., [0, 1, 0, 1, 2, 3, 4, 0, 1, 2]
        # -> [0, 1, M, M + 1, M + 2, M + 3, M + 4, 2 * M, 2 * M + 1, 2 * M + 2]
        # where M is the max_model_len.
        token_indices = (
            positions_np + req_indices * self.input_batch.token_ids_cpu.shape[1]
        )
        token_indices_tensor = torch.from_numpy(token_indices)

        # NOTE(woosuk): We use torch.index_select instead of np.take here
        # because torch.index_select is much faster than np.take for large
        # tensors.
        torch.index_select(
            self.input_batch.token_ids_cpu_tensor.flatten(),
            0,
            token_indices_tensor,
            out=self.input_ids.cpu[:total_num_scheduled_tokens],
        )
        if self.enable_prompt_embeds:
            is_token_ids = self.input_batch.is_token_ids_tensor.flatten()
            torch.index_select(
                is_token_ids,
                0,
                token_indices_tensor,
                out=self.is_token_ids.cpu[:total_num_scheduled_tokens],
            )

        # Because we did not pre-allocate a massive prompt_embeds CPU tensor on
        # the InputBatch, we need to fill in the prompt embeds into the expected
        # spots in the GpuModelRunner's pre-allocated prompt_embeds tensor.
        if self.input_batch.req_prompt_embeds:
            output_idx = 0
            for req_idx in range(num_reqs):
                num_sched = num_scheduled_tokens[req_idx]

                # Skip if this request doesn't have embeddings
                if req_idx not in self.input_batch.req_prompt_embeds:
                    output_idx += num_sched
                    continue

                # Skip if no tokens scheduled
                if num_sched <= 0:
                    output_idx += num_sched
                    continue

                req_embeds = self.input_batch.req_prompt_embeds[req_idx]
                start_pos = self.input_batch.num_computed_tokens_cpu[req_idx]

                # Skip if trying to read beyond available embeddings
                if start_pos >= req_embeds.shape[0]:
                    output_idx += num_sched
                    continue

                # Copy available embeddings
                end_pos = start_pos + num_sched
                actual_end = min(end_pos, req_embeds.shape[0])
                actual_num_sched = actual_end - start_pos

                if actual_num_sched > 0:
                    self.inputs_embeds.cpu[
                        output_idx : output_idx + actual_num_sched
                    ].copy_(req_embeds[start_pos:actual_end])

                output_idx += num_sched

        self.input_batch.block_table.compute_slot_mapping(req_indices, positions_np)
        self.input_batch.block_table.commit_slot_mapping(total_num_scheduled_tokens)

        # Prepare the attention metadata.
        self.query_start_loc.np[0] = 0
        self.query_start_loc.np[1 : num_reqs + 1] = cu_num_tokens
        # Note: pad query_start_loc to be non-decreasing, as kernels
        # like FlashAttention requires that
        self.query_start_loc.np[num_reqs + 1 :].fill(cu_num_tokens[-1])
        self.query_start_loc.copy_to_gpu()
        query_start_loc = self.query_start_loc.gpu[: num_reqs + 1]

        self.seq_lens.np[:num_reqs] = (
            self.input_batch.num_computed_tokens_cpu[:num_reqs] + num_scheduled_tokens
        )
        # Fill unused with 0 for full cuda graph mode.
        self.seq_lens.np[num_reqs:].fill(0)
        self.seq_lens.copy_to_gpu()

        num_tokens = [self.requests[r].num_tokens for r in self.input_batch.req_ids]
        num_tokens_np = np.array(num_tokens, dtype=np.int32)

        # Record which requests should not be sampled,
        # so that we could clear the sampled tokens before returning
        self.discard_request_mask.np[:num_reqs] = (
            self.seq_lens.np[:num_reqs] < num_tokens_np
        )
        self.discard_request_mask.copy_to_gpu(num_reqs)

        # Copy the tensors to the GPU.
        self._prepare_input_ids(
            scheduler_output,
            total_num_scheduled_tokens,
            cu_num_tokens,
        )

        if self.uses_mrope:
            # Only relevant for models using M-RoPE (e.g, Qwen2-VL)
            self.mrope_positions.gpu[:, :total_num_scheduled_tokens].copy_(
                self.mrope_positions.cpu[:, :total_num_scheduled_tokens],
                non_blocking=True,
            )
        elif self.uses_xdrope_dim > 0:
            # Only relevant for models using XD-RoPE (e.g, HunYuan-VL)
            self.xdrope_positions.gpu[:, :total_num_scheduled_tokens].copy_(
                self.xdrope_positions.cpu[:, :total_num_scheduled_tokens],
                non_blocking=True,
            )
        else:
            # Common case (1D positions)
            self.positions.copy_to_gpu(total_num_scheduled_tokens)

        use_spec_decode = len(scheduler_output.scheduled_spec_decode_tokens) > 0
        if not use_spec_decode:
            # NOTE(woosuk): Due to chunked prefills, the batch may contain
            # partial requests. While we should not sample any token
            # from these partial requests, we do so for simplicity.
            # We will ignore the sampled tokens from the partial requests.
            # TODO: Support prompt logprobs.
            logits_indices = query_start_loc[1:] - 1
            num_draft_tokens = None
            spec_decode_metadata = None
            num_sampled_tokens = np.ones(num_reqs, dtype=np.int32)
        else:
            # Get the number of draft tokens for each request.
            # Iterate over the dictionary rather than all requests since not all
            # requests have draft tokens.
            num_draft_tokens = np.zeros(num_reqs, dtype=np.int32)
            # For chunked prefills, use -1 as mask rather than 0, as guided
            # decoding may rollback speculative tokens.
            num_decode_draft_tokens = np.full(num_reqs, -1, dtype=np.int32)
            for (
                req_id,
                draft_token_ids,
            ) in scheduler_output.scheduled_spec_decode_tokens.items():
                req_idx = self.input_batch.req_id_to_index[req_id]
                num_draft_tokens[req_idx] = len(draft_token_ids)
                num_decode_draft_tokens[req_idx] = (
                    len(draft_token_ids)
                    if (
                        self.input_batch.num_computed_tokens_cpu[req_idx]
                        >= self.input_batch.num_prompt_tokens[req_idx]
                    )
                    else -1
                )
            spec_decode_metadata = self._calc_spec_decode_metadata(
                num_draft_tokens, cu_num_tokens
            )
            logits_indices = spec_decode_metadata.logits_indices
            num_sampled_tokens = num_draft_tokens + 1
            # For DECODE only cuda graph of some attention backends (e.g., GDN).
            self.num_decode_draft_tokens.np[:num_reqs] = num_decode_draft_tokens
            self.num_decode_draft_tokens.np[num_reqs:].fill(-1)
            self.num_decode_draft_tokens.copy_to_gpu()

        # Hot-Swap lora model
        if self.lora_config:
            assert (
                np.sum(num_sampled_tokens)
                <= self.vllm_config.scheduler_config.max_num_batched_tokens
            )
            self.set_active_loras(
                self.input_batch, num_scheduled_tokens, num_sampled_tokens
            )

        return (
            logits_indices,
            spec_decode_metadata,
        )

    def _build_attention_metadata(
        self,
        num_tokens: int,
        num_reqs: int,
        max_query_len: int,
        num_tokens_padded: int | None = None,
        num_reqs_padded: int | None = None,
        ubatch_slices: UBatchSlices | None = None,
        logits_indices: torch.Tensor | None = None,
        use_spec_decode: bool = False,
        for_cudagraph_capture: bool = False,
        num_scheduled_tokens: dict[str, int] | None = None,
        cascade_attn_prefix_lens: list[list[int]] | None = None,
    ) -> tuple[PerLayerAttnMetadata, CommonAttentionMetadata | None]:
        """
        :return: tuple[attn_metadata, spec_decode_common_attn_metadata]
        """
        # Attention metadata is not needed for attention free models
        if len(self.kv_cache_config.kv_cache_groups) == 0:
            return {}, None

        num_tokens_padded = num_tokens_padded or num_tokens
        num_reqs_padded = num_reqs_padded or num_reqs
        assert num_reqs_padded is not None and num_tokens_padded is not None

        attn_metadata: PerLayerAttnMetadata = {}
        if ubatch_slices is not None:
            attn_metadata = [dict() for _ in range(len(ubatch_slices))]

        if for_cudagraph_capture:
            # For some attention backends (e.g. FA) with sliding window models we need
            # to make sure the backend see a max_seq_len that is larger to the sliding
            # window size when capturing to make sure the correct kernel is selected.
            max_seq_len = self.max_model_len
        else:
            max_seq_len = self.seq_lens.np[:num_reqs].max().item()

        if use_spec_decode:
            self.num_accepted_tokens.np[:num_reqs] = (
                self.input_batch.num_accepted_tokens_cpu[:num_reqs]
            )
            self.num_accepted_tokens.np[num_reqs:].fill(1)
            self.num_accepted_tokens.copy_to_gpu()

        kv_cache_groups = self.kv_cache_config.kv_cache_groups

        def _get_block_table_and_slot_mapping(kv_cache_gid: int):
            assert num_reqs_padded is not None and num_tokens_padded is not None
            kv_cache_spec = kv_cache_groups[kv_cache_gid].kv_cache_spec
            if isinstance(kv_cache_spec, EncoderOnlyAttentionSpec):
                blk_table_tensor = torch.zeros(
                    (num_reqs_padded, 1),
                    dtype=torch.int32,
                    device=self.device,
                )
                slot_mapping = torch.zeros(
                    (num_tokens_padded,),
                    dtype=torch.int64,
                    device=self.device,
                )
            else:
                blk_table = self.input_batch.block_table[kv_cache_gid]
                blk_table_tensor = blk_table.get_device_tensor(num_reqs_padded)
                slot_mapping = blk_table.slot_mapping.gpu[:num_tokens_padded]

            # Fill unused with -1. Needed for reshape_and_cache in full cuda
            # graph mode. `blk_table_tensor` -1 to match mamba PAD_SLOT_ID
            slot_mapping[num_tokens:num_tokens_padded].fill_(-1)
            blk_table_tensor[num_reqs:num_reqs_padded].fill_(-1)

            return blk_table_tensor, slot_mapping

        block_table_gid_0, slot_mapping_gid_0 = _get_block_table_and_slot_mapping(0)
        cm_base = CommonAttentionMetadata(
            query_start_loc=self.query_start_loc.gpu[: num_reqs_padded + 1],
            query_start_loc_cpu=self.query_start_loc.cpu[: num_reqs_padded + 1],
            seq_lens=self.seq_lens.gpu[:num_reqs_padded],
            _seq_lens_cpu=self.seq_lens.cpu[:num_reqs_padded],
            _num_computed_tokens_cpu=self.input_batch.num_computed_tokens_cpu_tensor[
                :num_reqs_padded
            ],
            num_reqs=num_reqs_padded,
            num_actual_tokens=num_tokens_padded,
            max_query_len=max_query_len,
            max_seq_len=max_seq_len,
            block_table_tensor=block_table_gid_0,
            slot_mapping=slot_mapping_gid_0,
            causal=True,
        )

        if self.dcp_world_size > 1:
            self.dcp_local_seq_lens.cpu[:num_reqs] = get_dcp_local_seq_lens(
                self.seq_lens.cpu[:num_reqs],
                self.dcp_world_size,
                self.dcp_rank,
                self.parallel_config.cp_kv_cache_interleave_size,
            )
            self.dcp_local_seq_lens.cpu[num_reqs:].fill_(0)
            self.dcp_local_seq_lens.copy_to_gpu(num_reqs_padded)

            cm_base.dcp_local_seq_lens = self.dcp_local_seq_lens.gpu[:num_reqs_padded]
            cm_base.dcp_local_seq_lens_cpu = self.dcp_local_seq_lens.cpu[
                :num_reqs_padded
            ]

        if logits_indices is not None and self.cache_config.kv_sharing_fast_prefill:
            cm_base.num_logits_indices = logits_indices.size(0)
            cm_base.logits_indices_padded = self._prepare_kv_sharing_fast_prefill(
                logits_indices
            )

        # Cache attention metadata builds across hybrid KV-cache groups
        # The only thing that changes between different hybrid KV-cache groups when the
        # same metadata builder and KVCacheSpec is the same is the block table, so we
        # can cache the attention metadata builds and just update the block table using
        # `builder.update_block_table` if the builder supports it.
        cached_attn_metadata: dict[
            tuple[KVCacheSpec, type[AttentionMetadataBuilder]], AttentionMetadata
        ] = {}

        def _build_attn_group_metadata(
            kv_cache_gid: int,
            attn_gid: int,
            common_attn_metadata: CommonAttentionMetadata,
            ubid: int | None = None,
        ) -> None:
            attn_group = self.attn_groups[kv_cache_gid][attn_gid]
            builder = attn_group.get_metadata_builder(ubid or 0)
            kv_cache_spec = kv_cache_groups[kv_cache_gid].kv_cache_spec
            if isinstance(kv_cache_spec, UniformTypeKVCacheSpecs):
                kv_cache_spec = kv_cache_spec.kv_cache_specs[attn_group.layer_names[0]]
            cache_key = (kv_cache_spec, type(builder))

            cascade_attn_prefix_len = (
                cascade_attn_prefix_lens[kv_cache_gid][attn_gid]
                if cascade_attn_prefix_lens
                else 0
            )

            extra_attn_metadata_args = {}
            if use_spec_decode and isinstance(builder, GDNAttentionMetadataBuilder):
                assert ubid is None, "UBatching not supported with GDN yet"
                extra_attn_metadata_args = dict(
                    num_accepted_tokens=self.num_accepted_tokens.gpu[:num_reqs_padded],
                    num_decode_draft_tokens_cpu=self.num_decode_draft_tokens.cpu[
                        :num_reqs_padded
                    ],
                )

            if for_cudagraph_capture:
                attn_metadata_i = builder.build_for_cudagraph_capture(
                    common_attn_metadata
                )
            elif (
                cache_key in cached_attn_metadata
                and builder.supports_update_block_table
            ):
                attn_metadata_i = builder.update_block_table(
                    cached_attn_metadata[cache_key],
                    common_attn_metadata.block_table_tensor,
                    common_attn_metadata.slot_mapping,
                )
            else:
                attn_metadata_i = builder.build(
                    common_prefix_len=cascade_attn_prefix_len,
                    common_attn_metadata=common_attn_metadata,
                    **extra_attn_metadata_args,
                )
                if builder.supports_update_block_table:
                    cached_attn_metadata[cache_key] = attn_metadata_i

            if ubid is None:
                assert isinstance(attn_metadata, dict)
                attn_metadata_dict = attn_metadata
            else:
                assert isinstance(attn_metadata, list)
                attn_metadata_dict = attn_metadata[ubid]

            for layer_name in attn_group.layer_names:
                attn_metadata_dict[layer_name] = attn_metadata_i

        # Prepare the attention metadata for each KV cache group and make layers
        # in the same group share the same metadata.
        spec_decode_common_attn_metadata = None
        for kv_cache_gid, kv_cache_group in enumerate(kv_cache_groups):
            cm = copy(cm_base)  # shallow copy

            # Basically only the encoder seq_lens, block_table and slot_mapping change
            # for each kv_cache_group.
            cm.encoder_seq_lens, cm.encoder_seq_lens_cpu = self._get_encoder_seq_lens(
                num_scheduled_tokens or {},
                kv_cache_group.kv_cache_spec,
                num_reqs_padded,
            )
            if kv_cache_gid > 0:
                cm.block_table_tensor, cm.slot_mapping = (
                    _get_block_table_and_slot_mapping(kv_cache_gid)
                )

            if self.speculative_config and spec_decode_common_attn_metadata is None:
                if isinstance(self.drafter, EagleProposer):
                    if self.drafter.attn_layer_names[0] in kv_cache_group.layer_names:
                        spec_decode_common_attn_metadata = cm
                else:
                    spec_decode_common_attn_metadata = cm

            for attn_gid in range(len(self.attn_groups[kv_cache_gid])):
                if ubatch_slices is not None:
                    for ubid, _cm in enumerate(split_attn_metadata(ubatch_slices, cm)):
                        _build_attn_group_metadata(kv_cache_gid, attn_gid, _cm, ubid)

                else:
                    _build_attn_group_metadata(kv_cache_gid, attn_gid, cm)

        if self.is_mm_prefix_lm:
            req_doc_ranges = {}
            for req_id in self.input_batch.req_ids:
                image_doc_ranges = []
                req_state = self.requests[req_id]
                for mm_feature in req_state.mm_features:
                    pos_info = mm_feature.mm_position
                    img_doc_range = pos_info.extract_embeds_range()
                    image_doc_ranges.extend(img_doc_range)
                req_idx = self.input_batch.req_id_to_index[req_id]
                req_doc_ranges[req_idx] = image_doc_ranges

            if isinstance(attn_metadata, list):
                for ub_metadata in attn_metadata:
                    for _metadata in ub_metadata.values():
                        _metadata.mm_prefix_range = req_doc_ranges  # type: ignore[attr-defined]
            else:
                for _metadata in attn_metadata.values():
                    _metadata.mm_prefix_range = req_doc_ranges  # type: ignore[attr-defined]

        if spec_decode_common_attn_metadata is not None and (
            num_reqs != num_reqs_padded or num_tokens != num_tokens_padded
        ):
            # Currently the drafter still only uses piecewise cudagraphs (and modifies
            # the attention metadata in directly), and therefore does not want to use
            # padded attention metadata.
            spec_decode_common_attn_metadata = (
                spec_decode_common_attn_metadata.unpadded(num_tokens, num_reqs)
            )

        return attn_metadata, spec_decode_common_attn_metadata

    def _compute_cascade_attn_prefix_lens(
        self,
        num_scheduled_tokens: np.ndarray,
        num_computed_tokens: np.ndarray,
        num_common_prefix_blocks: list[int],
    ) -> list[list[int]] | None:
        """
        :return: Optional[cascade_attn_prefix_lens]
            cascade_attn_prefix_lens is 2D: ``[kv_cache_group_id][attn_group_idx]``,
            None if we should not use cascade attention
        """

        use_cascade_attn = False
        num_kv_cache_groups = len(self.kv_cache_config.kv_cache_groups)
        cascade_attn_prefix_lens: list[list[int]] = [
            [] for _ in range(num_kv_cache_groups)
        ]

        for kv_cache_gid in range(num_kv_cache_groups):
            for attn_group in self.attn_groups[kv_cache_gid]:
                if isinstance(attn_group.kv_cache_spec, EncoderOnlyAttentionSpec):
                    cascade_attn_prefix_len = 0
                else:
                    # 0 if cascade attention should not be used
                    cascade_attn_prefix_len = self._compute_cascade_attn_prefix_len(
                        num_scheduled_tokens,
                        num_computed_tokens,
                        num_common_prefix_blocks[kv_cache_gid],
                        attn_group.kv_cache_spec,
                        attn_group.get_metadata_builder(),
                    )
                cascade_attn_prefix_lens[kv_cache_gid].append(cascade_attn_prefix_len)
                use_cascade_attn |= cascade_attn_prefix_len > 0

        return cascade_attn_prefix_lens if use_cascade_attn else None

    def _compute_cascade_attn_prefix_len(
        self,
        num_scheduled_tokens: np.ndarray,
        num_computed_tokens: np.ndarray,
        num_common_prefix_blocks: int,
        kv_cache_spec: KVCacheSpec,
        attn_metadata_builder: AttentionMetadataBuilder,
    ) -> int:
        """Compute the length of the common prefix for cascade attention.

        NOTE(woosuk): The common prefix length returned by this function
        represents the length used specifically for cascade attention, not the
        actual number of tokens shared between requests. When cascade attention
        is disabled (use_cascade=False), this function returns 0 even if
        requests share common tokens. Additionally, the common prefix length is
        truncated to a multiple of the block size and may be further truncated
        due to implementation details explained below.

        Args:
            num_scheduled_tokens: Number of tokens scheduled per request.
            num_common_prefix_blocks: Number of shared KV cache blocks.

        Returns:
            int: Length of common prefix in tokens.
        """

        common_prefix_len = num_common_prefix_blocks * kv_cache_spec.block_size
        if common_prefix_len == 0:
            # Common case.
            return 0

        # NOTE(woosuk): Cascade attention uses two attention kernels: one
        # for the common prefix and the other for the rest. For the first
        # kernel, we concatenate all the query tokens (possibly from
        # different requests) and treat them as if they are from the same
        # request. Then, we use bi-directional attention to process the
        # common prefix in the KV cache. Importantly, this means that the
        # first kernel does not do any masking.

        # Consider the following example:
        # Request 1's input query: [D, E, X]
        # Request 1's kv cache: [A, B, C, D, E, X]
        # Request 1's num_computed_tokens: 3 (i.e., [A, B, C])
        # Request 2's input query: [E, Y]
        # Request 2's kv cache: [A, B, C, D, E, Y]
        # Request 2's num_computed_tokens: 4 (i.e., [A, B, C, D])

        # If we use [A, B, C, D, E] as the common prefix, then the
        # first kernel will compute the bi-directional attention between
        # input query [D, E, X, E, Y] and common prefix [A, B, C, D, E].
        # However, this is wrong because D in Request 1 should not attend to
        # E in the common prefix (i.e., we need masking).
        # To avoid this, [A, B, C, D] should be the common prefix.
        # That is, the common prefix should be capped by the minimum
        # num_computed_tokens among the requests, and plus one to include
        # the first token of the query.

        # In practice, we use [A, B, C] as the common prefix, instead of
        # [A, B, C, D] (i.e., the common prefix is capped by the minimum
        # num_computed_tokens, without plus one).
        # This is because of an implementation detail: We want to always
        # use two kernels for cascade attention. Let's imagine:
        # Request 3's input query: [D]
        # Request 3's kv cache: [A, B, C, D]
        # Request 3's num_computed_tokens: 3 (i.e., [A, B, C])
        # If we use [A, B, C, D] as the common prefix for Request 1-3,
        # then Request 3 will be processed only by the first kernel,
        # and the second kernel will get an empty input. While this is not
        # a fundamental problem, our current implementation does not support
        # this case.
        common_prefix_len = min(common_prefix_len, num_computed_tokens.min())
        # common_prefix_len should be a multiple of the block size.
        common_prefix_len = (
            common_prefix_len // kv_cache_spec.block_size * kv_cache_spec.block_size
        )
        use_sliding_window = isinstance(kv_cache_spec, SlidingWindowSpec) or (
            isinstance(kv_cache_spec, FullAttentionSpec)
            and kv_cache_spec.sliding_window is not None
        )
        use_local_attention = isinstance(kv_cache_spec, ChunkedLocalAttentionSpec) or (
            isinstance(kv_cache_spec, FullAttentionSpec)
            and kv_cache_spec.attention_chunk_size is not None
        )
        assert isinstance(kv_cache_spec, AttentionSpec)
        use_cascade = attn_metadata_builder.use_cascade_attention(
            common_prefix_len=common_prefix_len,
            query_lens=num_scheduled_tokens,
            num_query_heads=self.num_query_heads,
            num_kv_heads=kv_cache_spec.num_kv_heads,
            use_alibi=self.use_alibi,
            use_sliding_window=use_sliding_window,
            use_local_attention=use_local_attention,
            num_sms=self.num_sms,
            dcp_world_size=self.dcp_world_size,
        )
        return common_prefix_len if use_cascade else 0

    def _calc_mrope_positions(self, scheduler_output: "SchedulerOutput"):
        mrope_pos_ptr = 0
        for index, req_id in enumerate(self.input_batch.req_ids):
            req = self.requests[req_id]
            assert req.mrope_positions is not None

            num_computed_tokens = self.input_batch.num_computed_tokens_cpu[index]
            num_scheduled_tokens = scheduler_output.num_scheduled_tokens[req_id]
            num_prompt_tokens = length_from_prompt_token_ids_or_embeds(
                req.prompt_token_ids, req.prompt_embeds
            )

            if num_computed_tokens + num_scheduled_tokens > num_prompt_tokens:
                prompt_part_len = max(0, num_prompt_tokens - num_computed_tokens)
                completion_part_len = max(0, num_scheduled_tokens - prompt_part_len)
            else:
                prompt_part_len = num_scheduled_tokens
                completion_part_len = 0

            assert num_scheduled_tokens == prompt_part_len + completion_part_len

            if prompt_part_len > 0:
                # prompt's mrope_positions are pre-computed
                dst_start = mrope_pos_ptr
                dst_end = mrope_pos_ptr + prompt_part_len
                src_start = num_computed_tokens
                src_end = num_computed_tokens + prompt_part_len

                self.mrope_positions.cpu[:, dst_start:dst_end] = req.mrope_positions[
                    :, src_start:src_end
                ]
                mrope_pos_ptr += prompt_part_len

            if completion_part_len > 0:
                # compute completion's mrope_positions on-the-fly
                dst_start = mrope_pos_ptr
                dst_end = mrope_pos_ptr + completion_part_len

                assert req.mrope_position_delta is not None
                MRotaryEmbedding.get_next_input_positions_tensor(
                    out=self.mrope_positions.np,
                    out_offset=dst_start,
                    mrope_position_delta=req.mrope_position_delta,
                    context_len=num_computed_tokens + prompt_part_len,
                    num_new_tokens=completion_part_len,
                )

                mrope_pos_ptr += completion_part_len

    def _calc_xdrope_positions(self, scheduler_output: "SchedulerOutput"):
        xdrope_pos_ptr = 0
        for index, req_id in enumerate(self.input_batch.req_ids):
            req = self.requests[req_id]
            assert req.xdrope_positions is not None

            num_computed_tokens = self.input_batch.num_computed_tokens_cpu[index]
            num_scheduled_tokens = scheduler_output.num_scheduled_tokens[req_id]
            num_prompt_tokens = length_from_prompt_token_ids_or_embeds(
                req.prompt_token_ids, req.prompt_embeds
            )

            if num_computed_tokens + num_scheduled_tokens > num_prompt_tokens:
                prompt_part_len = max(0, num_prompt_tokens - num_computed_tokens)
                completion_part_len = max(0, num_scheduled_tokens - prompt_part_len)
            else:
                prompt_part_len = num_scheduled_tokens
                completion_part_len = 0

            assert num_scheduled_tokens == prompt_part_len + completion_part_len

            if prompt_part_len > 0:
                # prompt's xdrope_positions are pre-computed
                dst_start = xdrope_pos_ptr
                dst_end = xdrope_pos_ptr + prompt_part_len
                src_start = num_computed_tokens
                src_end = num_computed_tokens + prompt_part_len

                self.xdrope_positions.cpu[:, dst_start:dst_end] = req.xdrope_positions[
                    :, src_start:src_end
                ]
                xdrope_pos_ptr += prompt_part_len

            if completion_part_len > 0:
                # compute completion's xdrope_positions on-the-fly
                dst_start = xdrope_pos_ptr
                dst_end = xdrope_pos_ptr + completion_part_len

                XDRotaryEmbedding.get_next_input_positions_tensor(
                    out=self.xdrope_positions.np,
                    out_offset=dst_start,
                    context_len=num_computed_tokens + prompt_part_len,
                    num_new_tokens=completion_part_len,
                )

                xdrope_pos_ptr += completion_part_len

    def _calc_spec_decode_metadata(
        self,
        num_draft_tokens: np.ndarray,
        cu_num_scheduled_tokens: np.ndarray,
    ) -> SpecDecodeMetadata:
        # Inputs:
        # cu_num_scheduled_tokens:  [  4, 104, 107, 207, 209]
        # num_draft_tokens:         [  3,   0,   2,   0,   1]
        # Outputs:
        # cu_num_draft_tokens:      [  3,   3,   5,   5,   6]
        # logits_indices:           [  0,   1,   2,   3, 103, 104, 105, 106,
        #                            206, 207, 208]
        # target_logits_indices:    [  0,   1,   2,   5,   6,   9]
        # bonus_logits_indices:     [  3,   4,   7,   8,  10]

        # Compute the logits indices.
        # [4, 1, 3, 1, 2]
        num_sampled_tokens = num_draft_tokens + 1

        # Step 1. cu_num_sampled_tokens: [4, 5, 8, 9, 11]
        # arange: [0, 1, 2, 3, 0, 0, 1, 2, 0, 0, 1]
        cu_num_sampled_tokens, arange = self._get_cumsum_and_arange(
            num_sampled_tokens, cumsum_dtype=np.int32
        )
        # Step 2. [0, 0, 0, 0, 103, 104, 104, 104, 206, 207, 207]
        logits_indices = np.repeat(
            cu_num_scheduled_tokens - num_sampled_tokens, num_sampled_tokens
        )
        # Step 3. [0, 1, 2, 3, 103, 104, 105, 106, 206, 207, 208]
        logits_indices += arange

        # Compute the bonus logits indices.
        bonus_logits_indices = cu_num_sampled_tokens - 1

        # Compute the draft logits indices.
        # cu_num_draft_tokens: [3, 3, 5, 5, 6]
        # arange: [0, 1, 2, 0, 1, 0]
        cu_num_draft_tokens, arange = self._get_cumsum_and_arange(
            num_draft_tokens, cumsum_dtype=np.int32
        )
        # [0, 0, 0, 5, 5, 9]
        target_logits_indices = np.repeat(
            cu_num_sampled_tokens - num_sampled_tokens, num_draft_tokens
        )
        # [0, 1, 2, 5, 6, 9]
        target_logits_indices += arange

        # TODO: Optimize the CPU -> GPU copy.
        cu_num_draft_tokens = torch.from_numpy(cu_num_draft_tokens).to(
            self.device, non_blocking=True
        )
        cu_num_sampled_tokens = torch.from_numpy(cu_num_sampled_tokens).to(
            self.device, non_blocking=True
        )
        logits_indices = torch.from_numpy(logits_indices).to(
            self.device, non_blocking=True
        )
        target_logits_indices = torch.from_numpy(target_logits_indices).to(
            self.device, non_blocking=True
        )
        bonus_logits_indices = torch.from_numpy(bonus_logits_indices).to(
            self.device, non_blocking=True
        )

        # Compute the draft token ids.
        # draft_token_indices:      [  1,   2,   3, 105, 106, 208]
        draft_token_ids = self.input_ids.gpu[logits_indices]
        draft_token_ids = draft_token_ids[target_logits_indices + 1]

        return SpecDecodeMetadata(
            draft_token_ids=draft_token_ids,
            num_draft_tokens=num_draft_tokens.tolist(),
            cu_num_draft_tokens=cu_num_draft_tokens,
            cu_num_sampled_tokens=cu_num_sampled_tokens,
            target_logits_indices=target_logits_indices,
            bonus_logits_indices=bonus_logits_indices,
            logits_indices=logits_indices,
        )

    def _prepare_kv_sharing_fast_prefill(
        self,
        logits_indices: torch.Tensor,
    ) -> torch.Tensor:
        assert self.kv_sharing_fast_prefill_logits_indices is not None
        num_logits = logits_indices.shape[0]
        assert num_logits > 0
        self.kv_sharing_fast_prefill_logits_indices[:num_logits].copy_(logits_indices)
        # There might have leftover indices in logits_indices[num_logits:]
        # from previous iterations, whose values may be greater than the
        # batch size in the current iteration. To ensure indices are always
        # valid, we fill the padded indices with the last index.
        self.kv_sharing_fast_prefill_logits_indices[num_logits:].fill_(
            logits_indices[-1].item()
        )
        if (
            self.compilation_config.cudagraph_mode != CUDAGraphMode.NONE
            and num_logits <= self.cudagraph_batch_sizes[-1]
        ):
            # Use piecewise CUDA graphs.
            # Add padding to the batch size.
            num_logits_padded = self.vllm_config.pad_for_cudagraph(num_logits)
        else:
            num_logits_padded = num_logits
        logits_indices_padded = self.kv_sharing_fast_prefill_logits_indices[
            :num_logits_padded
        ]
        return logits_indices_padded

    def _batch_mm_inputs_from_scheduler(
        self,
        scheduler_output: "SchedulerOutput",
    ) -> tuple[
        list[str],
        list[MultiModalKwargsItem],
        list[tuple[str, PlaceholderRange]],
    ]:
        """Batch multimodal inputs from scheduled encoder inputs.

        Args:
            scheduler_output: The scheduler output containing scheduled encoder
                inputs.

        Returns:
            A tuple of (mm_hashes, mm_kwargs, mm_lora_refs) where:
            - mm_hashes: List of multimodal hashes for each item
            - mm_kwargs: List of multimodal kwargs for each item
            - mm_lora_refs: List of (req_id, placeholder_range) for each item
        """
        scheduled_encoder_inputs = scheduler_output.scheduled_encoder_inputs
        if not scheduled_encoder_inputs:
            return [], [], []

        mm_hashes = list[str]()
        mm_kwargs = list[MultiModalKwargsItem]()
        # Multimodal LoRA reference info to map each multimodal item
        # back to its request & position
        mm_lora_refs = list[tuple[str, PlaceholderRange]]()
        for req_id, encoder_input_ids in scheduled_encoder_inputs.items():
            req_state = self.requests[req_id]

            for mm_input_id in encoder_input_ids:
                mm_feature = req_state.mm_features[mm_input_id]
                if mm_feature.data is None:
                    continue

                mm_hashes.append(mm_feature.identifier)
                mm_kwargs.append(mm_feature.data)
                mm_lora_refs.append((req_id, mm_feature.mm_position))

        return mm_hashes, mm_kwargs, mm_lora_refs

    def _execute_mm_encoder(
        self, scheduler_output: "SchedulerOutput"
    ) -> list[torch.Tensor]:
        mm_hashes, mm_kwargs, mm_lora_refs = self._batch_mm_inputs_from_scheduler(
            scheduler_output
        )

        if not mm_kwargs:
            return []

        # Batch mm inputs as much as we can: if a request in the batch has
        # multiple modalities or a different modality than the previous one,
        # we process it separately to preserve item order.
        # FIXME(ywang96): This is a hacky way to deal with multiple modalities
        # in the same batch while still being able to benefit from batching
        # multimodal inputs. The proper solution should be reordering the
        # encoder outputs.
        model = cast(SupportsMultiModal, self.model)

        if self.lora_config and self.lora_manager.supports_tower_connector_lora():
            # Build LoRA mappings independently for encoder inputs
            # (encoder batch structure is different from main batch)
            prompt_lora_mapping = []
            token_lora_mapping = []
            lora_requests = set()
            encoder_token_counts = []

            for req_id, pos_info in mm_lora_refs:
                req_idx = self.input_batch.req_id_to_index[req_id]
                lora_id = int(self.input_batch.request_lora_mapping[req_idx])

                # Prefer pos_info.get_num_embeds to count precise MM embedding tokens.
                num_tokens = self.model.get_num_mm_encoder_tokens(  # type: ignore[attr-defined]
                    pos_info.get_num_embeds
                )
                prompt_lora_mapping.append(lora_id)
                token_lora_mapping.extend([lora_id] * num_tokens)
                encoder_token_counts.append(num_tokens)

                if lora_id > 0:
                    lora_request = self.input_batch.lora_id_to_lora_request.get(lora_id)
                    if lora_request is not None:
                        lora_requests.add(lora_request)

            # Set tower adapter mapping
            tower_mapping = LoRAMapping(
                tuple(token_lora_mapping),
                tuple(prompt_lora_mapping),
                is_prefill=True,
                type=LoRAMappingType.TOWER,
            )
            self.lora_manager.set_active_adapters(lora_requests, tower_mapping)

            if hasattr(self.model, "get_num_mm_connector_tokens"):
                post_op_counts = [
                    self.model.get_num_mm_connector_tokens(num_tokens)  # type: ignore[attr-defined]
                    for num_tokens in encoder_token_counts
                ]

                connector_token_mapping = np.repeat(
                    np.array(prompt_lora_mapping, dtype=np.int32),
                    np.array(post_op_counts, dtype=np.int32),
                )
                connector_mapping = LoRAMapping(
                    index_mapping=tuple(connector_token_mapping.tolist()),
                    prompt_mapping=tuple(prompt_lora_mapping),
                    is_prefill=True,
                    type=LoRAMappingType.CONNECTOR,
                )

                self.lora_manager.set_active_adapters(
                    lora_requests,
                    connector_mapping,
                )

        encoder_outputs: list[torch.Tensor] = []
        for modality, num_items, mm_kwargs_group in group_mm_kwargs_by_modality(
            mm_kwargs,
            device=self.device,
            pin_memory=self.pin_memory,
        ):
            curr_group_outputs: MultiModalEmbeddings

            # EVS-related change.
            # (ekhvedchenia): Temporary hack to limit peak memory usage when
            # processing multimodal data. This solves the issue with scheduler
            # putting too many video samples into a single batch. Scheduler
            # uses pruned vision tokens count to compare it versus compute
            # budget which is incorrect (Either input media size or non-pruned
            # output vision tokens count should be considered)
            # TODO(ywang96): Fix memory profiling to take EVS into account and
            # remove this hack.
            if (
                self.is_multimodal_pruning_enabled
                and modality == "video"
                and num_items > 1
            ):
                curr_group_outputs_lst = list[torch.Tensor]()
                for video_mm_kwargs_item in filter(
                    lambda item: item.modality == "video", mm_kwargs
                ):
                    _, _, micro_batch_mm_inputs = next(
                        group_mm_kwargs_by_modality(
                            [video_mm_kwargs_item],
                            device=self.device,
                            pin_memory=self.pin_memory,
                        )
                    )

                    micro_batch_outputs = model.embed_multimodal(
                        **micro_batch_mm_inputs
                    )

                    curr_group_outputs_lst.extend(micro_batch_outputs)

                curr_group_outputs = curr_group_outputs_lst
            else:
                # Run the encoder.
                # `curr_group_outputs` is either of the following:
                # 1. A tensor of shape (num_items, feature_size, hidden_size)
                # in case feature_size is fixed across all multimodal items.
                # 2. A list or tuple (length: num_items) of tensors,
                # each of shape (feature_size, hidden_size) in case the feature
                # size is dynamic depending on the input multimodal items.
                curr_group_outputs = model.embed_multimodal(**mm_kwargs_group)

            sanity_check_mm_encoder_outputs(
                curr_group_outputs,
                expected_num_items=num_items,
            )
            encoder_outputs.extend(curr_group_outputs)

        # Cache the encoder outputs by mm_hash
        for mm_hash, output in zip(mm_hashes, encoder_outputs):
            self.encoder_cache[mm_hash] = output
            logger.debug("Finish execute for mm hash %s", mm_hash)
            self.maybe_save_ec_to_connector(self.encoder_cache, mm_hash)

        return encoder_outputs

    def _gather_mm_embeddings(
        self,
        scheduler_output: "SchedulerOutput",
        shift_computed_tokens: int = 0,
    ) -> tuple[list[torch.Tensor], torch.Tensor]:
        total_num_scheduled_tokens = scheduler_output.total_num_scheduled_tokens

        mm_embeds = list[torch.Tensor]()
        is_mm_embed = self.is_mm_embed.cpu
        is_mm_embed[:total_num_scheduled_tokens] = False

        req_start_idx = 0
        should_sync_mrope_positions = False
        should_sync_xdrope_positions = False

        for req_id in self.input_batch.req_ids:
            mm_embeds_req: list[torch.Tensor] = []

            num_scheduled_tokens = scheduler_output.num_scheduled_tokens[req_id]
            req_state = self.requests[req_id]
            num_computed_tokens = req_state.num_computed_tokens + shift_computed_tokens

            for mm_feature in req_state.mm_features:
                pos_info = mm_feature.mm_position
                start_pos = pos_info.offset
                num_encoder_tokens = pos_info.length

                # The encoder output is needed if the two ranges overlap:
                # [num_computed_tokens,
                #  num_computed_tokens + num_scheduled_tokens) and
                # [start_pos, start_pos + num_encoder_tokens)
                if start_pos >= num_computed_tokens + num_scheduled_tokens:
                    # The encoder output is not needed in this step.
                    break
                if start_pos + num_encoder_tokens <= num_computed_tokens:
                    # The encoder output is already processed and stored
                    # in the decoder's KV cache.
                    continue

                start_idx = max(num_computed_tokens - start_pos, 0)
                end_idx = min(
                    num_computed_tokens - start_pos + num_scheduled_tokens,
                    num_encoder_tokens,
                )
                assert start_idx < end_idx
                curr_embeds_start, curr_embeds_end = (
                    pos_info.get_embeds_indices_in_range(start_idx, end_idx)
                )
                # If there are no embeddings in the current range, we skip
                # gathering the embeddings.
                if curr_embeds_start == curr_embeds_end:
                    continue

                mm_hash = mm_feature.identifier
                encoder_output = self.encoder_cache.get(mm_hash, None)
                assert encoder_output is not None, f"Encoder cache miss for {mm_hash}."

                if (is_embed := pos_info.is_embed) is not None:
                    is_embed = is_embed[start_idx:end_idx]
                    mm_embeds_item = encoder_output[curr_embeds_start:curr_embeds_end]
                else:
                    mm_embeds_item = encoder_output[start_idx:end_idx]

                req_start_pos = req_start_idx + start_pos - num_computed_tokens
                is_mm_embed[req_start_pos + start_idx : req_start_pos + end_idx] = (
                    True if is_embed is None else is_embed
                )
                mm_embeds_req.append(mm_embeds_item)

            if self.is_multimodal_pruning_enabled and self.uses_mrope:
                assert req_state.mrope_positions is not None
                should_sync_mrope_positions = True
                mm_embeds_req, new_mrope_positions, new_delta = (
                    self.model.recompute_mrope_positions(
                        input_ids=req_state.prompt_token_ids,
                        multimodal_embeddings=mm_embeds_req,
                        mrope_positions=req_state.mrope_positions,
                        num_computed_tokens=req_state.num_computed_tokens,
                    )
                )
                req_state.mrope_positions.copy_(new_mrope_positions)
                req_state.mrope_position_delta = new_delta

            mm_embeds.extend(mm_embeds_req)
            req_start_idx += num_scheduled_tokens

        is_mm_embed = self.is_mm_embed.copy_to_gpu(total_num_scheduled_tokens)

        if should_sync_mrope_positions:
            self._calc_mrope_positions(scheduler_output)
            self.mrope_positions.copy_to_gpu(total_num_scheduled_tokens)

        if should_sync_xdrope_positions:
            self._calc_xdrope_positions(scheduler_output)
            self.xdrope_positions.copy_to_gpu(total_num_scheduled_tokens)

        return mm_embeds, is_mm_embed

    def get_model(self) -> nn.Module:
        # get raw model out of the cudagraph wrapper.
        if isinstance(self.model, (CUDAGraphWrapper, UBatchWrapper)):
            return self.model.unwrap()
        return self.model

    def get_supported_generation_tasks(self) -> list[GenerationTask]:
        model = self.get_model()
        supported_tasks = list[GenerationTask]()

        if is_text_generation_model(model):
            supported_tasks.append("generate")

        if supports_transcription(model):
            if model.supports_transcription_only:
                return ["transcription"]

            supported_tasks.append("transcription")

        return supported_tasks

    def get_supported_pooling_tasks(self) -> list[PoolingTask]:
        model = self.get_model()
        if not is_pooling_model(model):
            return []

        supported_tasks = list(model.pooler.get_supported_tasks())

        if "score" in supported_tasks:
            num_labels = getattr(self.model_config.hf_config, "num_labels", 0)
            if num_labels != 1:
                supported_tasks.remove("score")
                logger.debug_once("Score API is only enabled for num_labels == 1.")

        return supported_tasks

    def get_supported_tasks(self) -> tuple[SupportedTask, ...]:
        tasks = list[SupportedTask]()

        if self.model_config.runner_type == "generate":
            tasks.extend(self.get_supported_generation_tasks())
        if self.model_config.runner_type == "pooling":
            tasks.extend(self.get_supported_pooling_tasks())

        return tuple(tasks)

    def sync_and_slice_intermediate_tensors(
        self,
        num_tokens: int,
        intermediate_tensors: IntermediateTensors | None,
        sync_self: bool,
    ) -> IntermediateTensors:
        assert self.intermediate_tensors is not None

        tp = self.vllm_config.parallel_config.tensor_parallel_size
        is_rs = is_residual_scattered_for_sp(self.vllm_config, num_tokens)

        # When sequence parallelism is enabled, the "residual" tensor is sharded
        # across tensor parallel ranks, so each rank only needs its own slice.
        if sync_self:
            assert intermediate_tensors is not None
            for k, v in intermediate_tensors.items():
                is_scattered = k == "residual" and is_rs
                copy_len = num_tokens // tp if is_scattered else num_tokens
                self.intermediate_tensors[k][:copy_len].copy_(
                    v[:copy_len], non_blocking=True
                )

        return IntermediateTensors(
            {
                k: v[: num_tokens // tp]
                if k == "residual" and is_rs
                else v[:num_tokens]
                for k, v in self.intermediate_tensors.items()
            }
        )

    def eplb_step(self, is_dummy: bool = False, is_profile: bool = False) -> None:
        """
        Step for the EPLB (Expert Parallelism Load Balancing) state.
        """
        if not self.parallel_config.enable_eplb:
            return

        assert self.eplb_state is not None
        model = self.get_model()
        assert is_mixture_of_experts(model)
        self.eplb_state.step(
            is_dummy,
            is_profile,
            log_stats=self.parallel_config.eplb_config.log_balancedness,
        )

    def _pool(
        self,
        hidden_states: torch.Tensor,
        num_scheduled_tokens: int,
        num_scheduled_tokens_np: np.ndarray,
        kv_connector_output: KVConnectorOutput | None,
    ) -> ModelRunnerOutput | AsyncModelRunnerOutput:
        num_reqs = self.input_batch.num_reqs
        assert num_reqs == len(self.input_batch.pooling_params), (
            "Either all or none of the requests in a batch must be pooling request"
        )

        hidden_states = hidden_states[:num_scheduled_tokens]
        seq_lens_cpu = self.seq_lens.cpu[:num_reqs]

        pooling_metadata = self.input_batch.get_pooling_metadata()
        pooling_metadata.build_pooling_cursor(
            num_scheduled_tokens_np, seq_lens_cpu, device=hidden_states.device
        )

        model = cast(VllmModelForPooling, self.model)
        raw_pooler_output: PoolerOutput = model.pooler(
            hidden_states=hidden_states,
            pooling_metadata=pooling_metadata,
        )

        finished_mask = [
            seq_len == prompt_len
            for seq_len, prompt_len in zip(seq_lens_cpu, pooling_metadata.prompt_lens)
        ]

        model_runner_output = ModelRunnerOutput(
            req_ids=self.input_batch.req_ids.copy(),
            req_id_to_index=self.input_batch.req_id_to_index.copy(),
            kv_connector_output=kv_connector_output,
        )

        if raw_pooler_output is None or not any(finished_mask):
            model_runner_output.pooler_output = [None] * num_reqs
            return model_runner_output

        if self.use_async_scheduling:
            return AsyncGPUPoolingModelRunnerOutput(
                model_runner_output=model_runner_output,
                raw_pooler_output=raw_pooler_output,
                finished_mask=finished_mask,
                async_output_copy_stream=self.async_output_copy_stream,
            )

        raw_pooler_output = json_map_leaves(
            lambda x: None if x is None else x.to("cpu", non_blocking=True),
            raw_pooler_output,
        )
        self._sync_device()

        model_runner_output.pooler_output = [
            out if include else None
            for out, include in zip(raw_pooler_output, finished_mask)
        ]
        return model_runner_output

    def _pad_for_sequence_parallelism(self, num_scheduled_tokens: int) -> int:
        # Pad tokens to multiple of tensor_parallel_size when
        # enabled collective fusion for SP
        tp_size = self.vllm_config.parallel_config.tensor_parallel_size
        if self.compilation_config.pass_config.enable_sp and tp_size > 1:
            return round_up(num_scheduled_tokens, tp_size)
        return num_scheduled_tokens

    def _prepare_mm_inputs(
        self, num_tokens: int
    ) -> tuple[torch.Tensor | None, torch.Tensor]:
        if self.model.requires_raw_input_tokens:
            input_ids = self.input_ids.gpu[:num_tokens]
        else:
            input_ids = None

        inputs_embeds = self.inputs_embeds.gpu[:num_tokens]
        return input_ids, inputs_embeds

    def _preprocess(
        self,
        scheduler_output: "SchedulerOutput",
        num_input_tokens: int,  # Padded
        intermediate_tensors: IntermediateTensors | None = None,
    ) -> tuple[
        torch.Tensor | None,
        torch.Tensor | None,
        torch.Tensor,
        IntermediateTensors | None,
        dict[str, Any],
        ECConnectorOutput | None,
    ]:
        num_scheduled_tokens = scheduler_output.total_num_scheduled_tokens
        is_first_rank = get_pp_group().is_first_rank
        is_encoder_decoder = self.model_config.is_encoder_decoder

        # _prepare_inputs may reorder the batch, so we must gather multi
        # modal outputs after that to ensure the correct order
        ec_connector_output = None

        if self.supports_mm_inputs and is_first_rank and not is_encoder_decoder:
            # Run the multimodal encoder if any.
            with self.maybe_get_ec_connector_output(
                scheduler_output,
                encoder_cache=self.encoder_cache,
            ) as ec_connector_output:
                self._execute_mm_encoder(scheduler_output)
                mm_embeds, is_mm_embed = self._gather_mm_embeddings(scheduler_output)

            # NOTE(woosuk): To unify token ids and soft tokens (vision
            # embeddings), we always use embeddings (rather than token ids)
            # as input to the multimodal model, even when the input is text.
            inputs_embeds_scheduled = self.model.embed_input_ids(
                self.input_ids.gpu[:num_scheduled_tokens],
                multimodal_embeddings=mm_embeds,
                is_multimodal=is_mm_embed,
            )

            # TODO(woosuk): Avoid the copy. Optimize.
            self.inputs_embeds.gpu[:num_scheduled_tokens].copy_(inputs_embeds_scheduled)

            input_ids, inputs_embeds = self._prepare_mm_inputs(num_input_tokens)
            model_kwargs = {
                **self._init_model_kwargs(),
                **self._extract_mm_kwargs(scheduler_output),
            }
        elif self.enable_prompt_embeds and is_first_rank:
            # Get the input embeddings for the tokens that are not input embeds,
            # then put them into the appropriate positions.
            # TODO(qthequartermasterman): Since even when prompt embeds are
            # enabled, (a) not all requests will use prompt embeds, and (b)
            # after the initial prompt is processed, the rest of the generated
            # tokens will be token ids, it is not desirable to have the
            # embedding layer outside of the CUDA graph all the time. The v0
            # engine avoids this by "double compiling" the CUDA graph, once
            # with input_ids and again with inputs_embeds, for all num_tokens.
            # If a batch only has token ids, then including the embedding layer
            # in the CUDA graph will be more performant (like in the else case
            # below).
            token_ids_idx = (
                self.is_token_ids.gpu[:num_scheduled_tokens]
                .nonzero(as_tuple=False)
                .squeeze(1)
            )
            # Some tokens ids may need to become embeds
            if token_ids_idx.numel() > 0:
                token_ids = self.input_ids.gpu[token_ids_idx]
                tokens_to_embeds = self.model.embed_input_ids(input_ids=token_ids)
                self.inputs_embeds.gpu[token_ids_idx] = tokens_to_embeds

            inputs_embeds = self.inputs_embeds.gpu[:num_input_tokens]
            model_kwargs = self._init_model_kwargs()
            input_ids = None
        else:
            # For text-only models, we use token ids as input.
            # While it is possible to use embeddings as input just like the
            # multimodal models, it is not desirable for performance since
            # then the embedding layer is not included in the CUDA graph.
            input_ids = self.input_ids.gpu[:num_input_tokens]
            inputs_embeds = None
            model_kwargs = self._init_model_kwargs()

        if self.uses_mrope:
            positions = self.mrope_positions.gpu[:, :num_input_tokens]
        elif self.uses_xdrope_dim > 0:
            positions = self.xdrope_positions.gpu[:, :num_input_tokens]
        else:
            positions = self.positions.gpu[:num_input_tokens]

        if is_first_rank:
            intermediate_tensors = None
        else:
            assert intermediate_tensors is not None
            intermediate_tensors = self.sync_and_slice_intermediate_tensors(
                num_input_tokens, intermediate_tensors, True
            )

        if is_encoder_decoder and scheduler_output.scheduled_encoder_inputs:
            # Run the encoder, just like we do with other multimodal inputs.
            # For an encoder-decoder model, our processing here is a bit
            # simpler, because the outputs are just passed to the decoder.
            # We are not doing any prompt replacement. We also will only
            # ever have a single encoder input.
            encoder_outputs = self._execute_mm_encoder(scheduler_output)
            model_kwargs.update({"encoder_outputs": encoder_outputs})

        return (
            input_ids,
            inputs_embeds,
            positions,
            intermediate_tensors,
            model_kwargs,
            ec_connector_output,
        )

    def _sample(
        self,
        logits: torch.Tensor | None,
        spec_decode_metadata: SpecDecodeMetadata | None,
    ) -> SamplerOutput:
        # Sample the next token and get logprobs if needed.
        sampling_metadata = self.input_batch.sampling_metadata
        if spec_decode_metadata is None:
            # Update output token ids with tokens sampled in last step
            # if async scheduling and required by current sampling params.
            self.input_batch.update_async_output_token_ids()
            return self.sampler(
                logits=logits,
                sampling_metadata=sampling_metadata,
            )

        sampler_output = self.rejection_sampler(
            spec_decode_metadata,
            None,  # draft_probs
            logits,
            sampling_metadata,
        )
        return sampler_output

    def _bookkeeping_sync(
        self,
        scheduler_output: "SchedulerOutput",
        sampler_output: SamplerOutput,
        logits: torch.Tensor | None,
        hidden_states: torch.Tensor,
        num_scheduled_tokens: int,
        spec_decode_metadata: SpecDecodeMetadata | None,
    ) -> tuple[
        dict[str, int],
        LogprobsLists | None,
        list[list[int]],
        dict[str, LogprobsTensors | None],
        list[str],
        dict[str, int],
        list[int],
    ]:
        num_nans_in_logits = {}
        if envs.VLLM_COMPUTE_NANS_IN_LOGITS:
            num_nans_in_logits = self._get_nans_in_logits(logits)

        num_reqs = self.input_batch.num_reqs
        discard_sampled_tokens_req_indices = np.nonzero(
            self.discard_request_mask.np[:num_reqs]
        )[0]
        for i in discard_sampled_tokens_req_indices:
            gen = self.input_batch.generators.get(int(i))
            if gen is not None:
                gen.set_offset(gen.get_offset() - 4)

        # Copy some objects so they don't get modified after returning.
        # This is important when using async scheduling.
        req_ids_output_copy = self.input_batch.req_ids.copy()
        req_id_to_index_output_copy = self.input_batch.req_id_to_index.copy()

        num_sampled_tokens = sampler_output.sampled_token_ids.shape[0]
        sampled_token_ids = sampler_output.sampled_token_ids
        logprobs_tensors = sampler_output.logprobs_tensors
        invalid_req_indices = []
        cu_num_tokens: list[int] | None = None
        if not self.use_async_scheduling:
            # Get the valid generated tokens.
            max_gen_len = sampled_token_ids.shape[-1]
            if max_gen_len == 1:
                # No spec decode tokens.
                valid_sampled_token_ids = self._to_list(sampled_token_ids)
                # Mask out the sampled tokens that should not be sampled.
                for i in discard_sampled_tokens_req_indices:
                    valid_sampled_token_ids[int(i)].clear()
            else:
                # Includes spec decode tokens.
                valid_sampled_token_ids, cu_num_tokens = RejectionSampler.parse_output(
                    sampled_token_ids,
                    self.input_batch.vocab_size,
                    discard_sampled_tokens_req_indices,
                    return_cu_num_tokens=logprobs_tensors is not None,
                )
        else:
            valid_sampled_token_ids = []
            invalid_req_indices = discard_sampled_tokens_req_indices.tolist()
            invalid_req_indices_set = set(invalid_req_indices)

            # Cache the sampled tokens on the GPU and avoid CPU sync.
            # These will be copied into input_ids in the next step
            # when preparing inputs.
            # With spec decoding, this is done in propose_draft_token_ids().
            if self.input_batch.prev_sampled_token_ids is None:
                assert sampled_token_ids.shape[-1] == 1
                self.input_batch.prev_sampled_token_ids = sampled_token_ids
            self.input_batch.prev_req_id_to_index = {
                req_id: i
                for i, req_id in enumerate(self.input_batch.req_ids)
                if i not in invalid_req_indices_set
            }

        # Cache the sampled tokens in the model runner, so that the scheduler
        # doesn't need to send them back.
        # NOTE(woosuk): As an exception, when using PP, the scheduler sends
        # the sampled tokens back, because there's no direct communication
        # between the first-stage worker and the last-stage worker.
        req_ids = self.input_batch.req_ids
        for req_idx in range(num_sampled_tokens):
            if self.use_async_scheduling:
                sampled_ids = [-1] if req_idx not in invalid_req_indices_set else None
            else:
                sampled_ids = valid_sampled_token_ids[req_idx]

            num_sampled_ids: int = len(sampled_ids) if sampled_ids else 0

            if not sampled_ids:
                continue

            start_idx = self.input_batch.num_tokens_no_spec[req_idx]
            end_idx = start_idx + num_sampled_ids
            assert end_idx <= self.max_model_len, (
                "Sampled token IDs exceed the max model length. "
                f"Total number of tokens: {end_idx} > max_model_len: "
                f"{self.max_model_len}"
            )

            self.input_batch.token_ids_cpu[req_idx, start_idx:end_idx] = sampled_ids
            self.input_batch.is_token_ids[req_idx, start_idx:end_idx] = True
            self.input_batch.num_tokens_no_spec[req_idx] = end_idx

            req_id = req_ids[req_idx]
            req_state = self.requests[req_id]
            req_state.output_token_ids.extend(sampled_ids)

        logprobs_lists = (
            logprobs_tensors.tolists(cu_num_tokens)
            if not self.use_async_scheduling and logprobs_tensors is not None
            else None
        )

        # Compute prompt logprobs if needed.
        prompt_logprobs_dict = self._get_prompt_logprobs_dict(
            hidden_states[:num_scheduled_tokens],
            scheduler_output.num_scheduled_tokens,
        )

        return (
            num_nans_in_logits,
            logprobs_lists,
            valid_sampled_token_ids,
            prompt_logprobs_dict,
            req_ids_output_copy,
            req_id_to_index_output_copy,
            invalid_req_indices,
        )

    @contextmanager
    def synchronize_input_prep(self):
        if self.prepare_inputs_event is None:
            yield
            return

        # Ensure prior step has finished with reused CPU tensors.
        # This is required in the async scheduling case because
        # the CPU->GPU transfer happens async.
        self.prepare_inputs_event.synchronize()
        try:
            yield
        finally:
            self.prepare_inputs_event.record()

    def _model_forward(
        self,
        input_ids: torch.Tensor | None = None,
        positions: torch.Tensor | None = None,
        intermediate_tensors: IntermediateTensors | None = None,
        inputs_embeds: torch.Tensor | None = None,
        **model_kwargs: dict[str, Any],
    ) -> Any:
        """Helper method to call the model forward pass.

        This method can be overridden by subclasses for model execution.
        Motivation: We can inspect only this method versus
        the whole execute_model, which has additional logic.

        Args:
            input_ids: Input token IDs
            positions: Token positions
            intermediate_tensors: Tensors from previous pipeline stages
            inputs_embeds: Input embeddings (alternative to input_ids)
            **model_kwargs: Additional model arguments

        Returns:
            Model output tensor
        """
        return self.model(
            input_ids=input_ids,
            positions=positions,
            intermediate_tensors=intermediate_tensors,
            inputs_embeds=inputs_embeds,
            **model_kwargs,
        )

    @staticmethod
    def _is_uniform_decode(
        max_num_scheduled_tokens: int,
        uniform_decode_query_len: int,
        num_tokens: int,
        num_reqs: int,
        force_uniform_decode: bool | None = None,
    ) -> bool:
        """
        Checks if it's a decode batch with same amount scheduled tokens
        across all requests.
        """
        return (
            (
                (max_num_scheduled_tokens == uniform_decode_query_len)
                and (num_tokens == max_num_scheduled_tokens * num_reqs)
            )
            if force_uniform_decode is None
            else force_uniform_decode
        )

    def _determine_batch_execution_and_padding(
        self,
        num_tokens: int,
        num_reqs: int,
        num_scheduled_tokens_np: np.ndarray,
        max_num_scheduled_tokens: int,
        use_cascade_attn: bool,
        allow_microbatching: bool = True,
        force_eager: bool = False,
        # For cudagraph capture TODO(lucas): Refactor how we capture cudagraphs (will
        # be improved in model runner v2)
        force_uniform_decode: bool | None = None,
        force_has_lora: bool | None = None,
        num_encoder_reqs: int = 0,
    ) -> tuple[
        CUDAGraphMode,
        BatchDescriptor,
        bool,
        torch.Tensor | None,
        CUDAGraphStat | None,
    ]:
        uniform_decode = self._is_uniform_decode(
            max_num_scheduled_tokens=max_num_scheduled_tokens,
            uniform_decode_query_len=self.uniform_decode_query_len,
            num_tokens=num_tokens,
            num_reqs=num_reqs,
            force_uniform_decode=force_uniform_decode,
        )
        # Encoder-decoder models only support CG for decoder_step > 0 (no enc_output
        # is present). Also, chunked-prefill is disabled, so batch are uniform.
        has_encoder_output = (
            self.model_config.is_encoder_decoder and num_encoder_reqs > 0
        )

        has_lora = (
            len(self.input_batch.lora_id_to_lora_request) > 0
            if force_has_lora is None
            else force_has_lora
        )

        num_tokens_padded = self._pad_for_sequence_parallelism(num_tokens)
        dispatch_cudagraph = (
            lambda num_tokens, disable_full: self.cudagraph_dispatcher.dispatch(
                num_tokens=num_tokens,
                has_lora=has_lora,
                uniform_decode=uniform_decode,
                disable_full=disable_full,
            )
            if not force_eager
            else (CUDAGraphMode.NONE, BatchDescriptor(num_tokens_padded))
        )

        cudagraph_mode, batch_descriptor = dispatch_cudagraph(
            num_tokens_padded, use_cascade_attn or has_encoder_output
        )
        num_tokens_padded = batch_descriptor.num_tokens
        if self.compilation_config.pass_config.enable_sp:
            assert (
                batch_descriptor.num_tokens
                % self.vllm_config.parallel_config.tensor_parallel_size
                == 0
            ), (
                "Sequence parallelism requires num_tokens to be "
                "a multiple of tensor parallel size"
            )

        # Extra coordination when running data-parallel since we need to coordinate
        # across ranks
        should_ubatch, num_tokens_across_dp = False, None
        if self.vllm_config.parallel_config.data_parallel_size > 1:
            # Disable DP padding when running eager to avoid excessive padding when
            # running prefills. This lets us set cudagraph_mode="NONE" on the prefiller
            # in a P/D setup and still use CUDA graphs (enabled by this padding) on the
            # decoder.
            allow_dp_padding = (
                self.compilation_config.cudagraph_mode != CUDAGraphMode.NONE
            )

            should_ubatch, num_tokens_across_dp, synced_cudagraph_mode = (
                coordinate_batch_across_dp(
                    num_tokens_unpadded=num_tokens,
                    parallel_config=self.parallel_config,
                    allow_microbatching=allow_microbatching,
                    allow_dp_padding=allow_dp_padding,
                    num_tokens_padded=num_tokens_padded,
                    uniform_decode=uniform_decode,
                    num_scheduled_tokens_per_request=num_scheduled_tokens_np,
                    cudagraph_mode=cudagraph_mode.value,
                )
            )

            # Extract DP-synced values
            if num_tokens_across_dp is not None:
                dp_rank = self.parallel_config.data_parallel_rank
                num_tokens_padded = int(num_tokens_across_dp[dp_rank].item())
                # Re-dispatch with DP padding so we have the correct batch_descriptor
                cudagraph_mode, batch_descriptor = dispatch_cudagraph(
                    num_tokens_padded,
                    disable_full=synced_cudagraph_mode <= CUDAGraphMode.PIECEWISE.value,
                )
                # Assert to make sure the agreed upon token count is correct otherwise
                # num_tokens_across_dp will no-longer be valid
                assert batch_descriptor.num_tokens == num_tokens_padded

        cudagraph_stats = None
        if self.vllm_config.observability_config.cudagraph_metrics:
            cudagraph_stats = CUDAGraphStat(
                num_unpadded_tokens=num_tokens,
                num_padded_tokens=batch_descriptor.num_tokens,
                num_paddings=batch_descriptor.num_tokens - num_tokens,
                runtime_mode=str(cudagraph_mode),
            )

        return (
            cudagraph_mode,
            batch_descriptor,
            should_ubatch,
            num_tokens_across_dp,
            cudagraph_stats,
        )

    def _register_layerwise_nvtx_hooks(self) -> None:
        """
        Register layerwise NVTX hooks if --enable-layerwise-nvtx-tracing is enabled
        to trace detailed information of each layer or module in the model.
        """

        if (
            self.vllm_config.observability_config.enable_layerwise_nvtx_tracing
            and not self.layerwise_nvtx_hooks_registered
        ):
            if self.compilation_config.cudagraph_mode != CUDAGraphMode.NONE:
                logger.debug_once(
                    "layerwise NVTX tracing is not supported when CUDA graph is "
                    "turned off; you may observe part or all of the model "
                    "missing NVTX markers"
                )

            # In STOCK_TORCH_COMPILE mode, after registering hooks here,
            # the __call__ function of nn.module will be recompiled with
            # fullgraph=True. Since nvtx.range_push/pop are not traceable
            # by torch dynamo, we can't register hook functions here
            # because hook functions will also be traced by torch dynamo.
            if (
                self.vllm_config.compilation_config.mode
                == CompilationMode.STOCK_TORCH_COMPILE
            ):
                logger.debug_once(
                    "layerwise NVTX tracing is not supported when "
                    "CompilationMode is STOCK_TORCH_COMPILE, skipping "
                    "function hooks registration"
                )
            else:
                pyt_hooks = PytHooks()
                pyt_hooks.register_hooks(self.model, self.model.__class__.__name__)
                self.layerwise_nvtx_hooks_registered = True

    @torch.inference_mode()
    def execute_model(
        self,
        scheduler_output: "SchedulerOutput",
        intermediate_tensors: IntermediateTensors | None = None,
    ) -> ModelRunnerOutput | AsyncModelRunnerOutput | IntermediateTensors | None:
        if self.execute_model_state is not None:
            raise RuntimeError(
                "State error: sample_tokens() must be called "
                "after execute_model() returns None."
            )

        # self._draft_token_ids is None when `input_fits_in_drafter=False`
        # and there is no draft tokens scheduled. so it need to update the
        # spec_decoding info in scheduler_output with async_scheduling.
        # use deepcopy to avoid the modification has influence on the
        # scheduler_output in engine core process.
        # TODO(Ronald1995): deepcopy is expensive when there is a large
        # number of requests, optimize it later.
        if (
            self.use_async_scheduling
            and self.num_spec_tokens
            and self._draft_token_ids is None
        ):
            scheduler_output = deepcopy(scheduler_output)

        num_scheduled_tokens = scheduler_output.total_num_scheduled_tokens
        with (
            record_function_or_nullcontext("gpu_model_runner: preprocess"),
            self.synchronize_input_prep(),
        ):
            # Update persistent batch states.
            self._update_states(scheduler_output)

            if has_ec_transfer() and get_ec_transfer().is_producer:
                with self.maybe_get_ec_connector_output(
                    scheduler_output,
                    encoder_cache=self.encoder_cache,
                ) as ec_connector_output:
                    self._execute_mm_encoder(scheduler_output)
                    return make_empty_encoder_model_runner_output(scheduler_output)

            if not num_scheduled_tokens:
                if (
                    self.parallel_config.distributed_executor_backend
                    == "external_launcher"
                    and self.parallel_config.data_parallel_size > 1
                ):
                    # this is a corner case when both external launcher
                    # and DP are enabled, num_scheduled_tokens could be
                    # 0, and has_unfinished_requests in the outer loop
                    # returns True. before returning early here we call
                    # dummy run to ensure coordinate_batch_across_dp
                    # is called into to avoid out of sync issues.
                    self._dummy_run(1)
                if not has_kv_transfer_group():
                    # Return empty ModelRunnerOutput if no work to do.
                    return EMPTY_MODEL_RUNNER_OUTPUT
                return self.kv_connector_no_forward(scheduler_output, self.vllm_config)

            if self.cache_config.kv_sharing_fast_prefill:
                assert not self.num_prompt_logprobs, (
                    "--kv-sharing-fast-prefill produces incorrect "
                    "logprobs for prompt tokens, tokens, please disable "
                    "it when the requests need prompt logprobs"
                )

            num_reqs = self.input_batch.num_reqs
            req_ids = self.input_batch.req_ids
            tokens = [scheduler_output.num_scheduled_tokens[i] for i in req_ids]
            num_scheduled_tokens_np = np.array(tokens, dtype=np.int32)
            max_num_scheduled_tokens = int(num_scheduled_tokens_np.max())
            num_tokens_unpadded = scheduler_output.total_num_scheduled_tokens

            logits_indices, spec_decode_metadata = self._prepare_inputs(
                scheduler_output,
                num_scheduled_tokens_np,
            )

            cascade_attn_prefix_lens = None
            # Disable cascade attention when using microbatching (DBO)
            if self.cascade_attn_enabled and not self.parallel_config.use_ubatching:
                # Pre-compute cascade attention prefix lengths
                cascade_attn_prefix_lens = self._compute_cascade_attn_prefix_lens(
                    num_scheduled_tokens_np,
                    self.input_batch.num_computed_tokens_cpu[:num_reqs],
                    scheduler_output.num_common_prefix_blocks,
                )

            (
                cudagraph_mode,
                batch_desc,
                should_ubatch,
                num_tokens_across_dp,
                cudagraph_stats,
            ) = self._determine_batch_execution_and_padding(
                num_tokens=num_tokens_unpadded,
                num_reqs=num_reqs,
                num_scheduled_tokens_np=num_scheduled_tokens_np,
                max_num_scheduled_tokens=max_num_scheduled_tokens,
                use_cascade_attn=cascade_attn_prefix_lens is not None,
                num_encoder_reqs=len(scheduler_output.scheduled_encoder_inputs),
            )

<<<<<<< HEAD
                pad_attn = cudagraph_mode == CUDAGraphMode.FULL

                if self.cache_config.mamba_cache_mode == "align":
                    mamba_utils.preprocess_mamba(
                        scheduler_output,
                        self.kv_cache_config,
                        self.cache_config,
                        self.mamba_state_idx,
                        self.input_batch,
                        self.requests,
                        self.compilation_config.static_forward_context,
                        self.model.get_mamba_state_copy_func(),
                    )

                use_spec_decode = len(scheduler_output.scheduled_spec_decode_tokens) > 0
                ubatch_slices_attn = ubatch_slices_padded if pad_attn else ubatch_slices

                (attn_metadata, spec_decode_common_attn_metadata) = (
                    self._build_attention_metadata(
                        num_tokens=num_tokens_unpadded,
                        num_tokens_padded=num_tokens_padded if pad_attn else None,
                        num_reqs=num_reqs,
                        num_reqs_padded=num_reqs_padded if pad_attn else None,
                        max_query_len=max_num_scheduled_tokens,
                        ubatch_slices=ubatch_slices_attn,
                        logits_indices=logits_indices,
                        use_spec_decode=use_spec_decode,
                        num_scheduled_tokens=scheduler_output.num_scheduled_tokens,
                        cascade_attn_prefix_lens=cascade_attn_prefix_lens,
                    )
=======
            logger.debug(
                "Running batch with cudagraph_mode: %s, batch_descriptor: %s, "
                "should_ubatch: %s, num_tokens_across_dp: %s",
                cudagraph_mode,
                batch_desc,
                should_ubatch,
                num_tokens_across_dp,
            )

            num_tokens_padded = batch_desc.num_tokens
            num_reqs_padded = (
                batch_desc.num_reqs if batch_desc.num_reqs is not None else num_reqs
            )
            ubatch_slices, ubatch_slices_padded = maybe_create_ubatch_slices(
                should_ubatch,
                num_scheduled_tokens_np,
                num_tokens_padded,
                num_reqs_padded,
                self.parallel_config.num_ubatches,
            )

            logger.debug(
                "ubatch_slices: %s, ubatch_slices_padded: %s",
                ubatch_slices,
                ubatch_slices_padded,
            )

            pad_attn = cudagraph_mode == CUDAGraphMode.FULL

            use_spec_decode = len(scheduler_output.scheduled_spec_decode_tokens) > 0
            ubatch_slices_attn = ubatch_slices_padded if pad_attn else ubatch_slices

            attn_metadata, spec_decode_common_attn_metadata = (
                self._build_attention_metadata(
                    num_tokens=num_tokens_unpadded,
                    num_tokens_padded=num_tokens_padded if pad_attn else None,
                    num_reqs=num_reqs,
                    num_reqs_padded=num_reqs_padded if pad_attn else None,
                    max_query_len=max_num_scheduled_tokens,
                    ubatch_slices=ubatch_slices_attn,
                    logits_indices=logits_indices,
                    use_spec_decode=use_spec_decode,
                    num_scheduled_tokens=scheduler_output.num_scheduled_tokens,
                    cascade_attn_prefix_lens=cascade_attn_prefix_lens,
>>>>>>> 97a01308
                )
            )

            (
                input_ids,
                inputs_embeds,
                positions,
                intermediate_tensors,
                model_kwargs,
                ec_connector_output,
            ) = self._preprocess(
                scheduler_output, num_tokens_padded, intermediate_tensors
            )

        # Set cudagraph mode to none if calc_kv_scales is true.
        # KV scales calculation involves dynamic operations that are incompatible
        # with CUDA graph capture.
        if self.calculate_kv_scales:
            cudagraph_mode = CUDAGraphMode.NONE
            # Mark KV scales as calculated after the first forward pass
            self.calculate_kv_scales = False

        # Run the model.
        # Use persistent buffers for CUDA graphs.
        with (
            set_forward_context(
                attn_metadata,
                self.vllm_config,
                num_tokens=num_tokens_padded,
                num_tokens_across_dp=num_tokens_across_dp,
                cudagraph_runtime_mode=cudagraph_mode,
                batch_descriptor=batch_desc,
                ubatch_slices=ubatch_slices_padded,
            ),
            record_function_or_nullcontext("gpu_model_runner: forward"),
            self.maybe_get_kv_connector_output(scheduler_output) as kv_connector_output,
        ):
            model_output = self._model_forward(
                input_ids=input_ids,
                positions=positions,
                intermediate_tensors=intermediate_tensors,
                inputs_embeds=inputs_embeds,
                **model_kwargs,
            )

        with record_function_or_nullcontext("gpu_model_runner: postprocess"):
            if self.use_aux_hidden_state_outputs:
                # True when EAGLE 3 is used.
                hidden_states, aux_hidden_states = model_output
            else:
                # Common case.
                hidden_states = model_output
                aux_hidden_states = None

            if not self.broadcast_pp_output:
                # Common case.
                if not get_pp_group().is_last_rank:
                    # Return the intermediate tensors.
                    assert isinstance(hidden_states, IntermediateTensors)
                    hidden_states.kv_connector_output = kv_connector_output
                    self.kv_connector_output = kv_connector_output
                    return hidden_states

                if self.is_pooling_model:
                    # Return the pooling output.
                    return self._pool(
                        hidden_states,
                        num_scheduled_tokens,
                        num_scheduled_tokens_np,
                        kv_connector_output,
                    )

                sample_hidden_states = hidden_states[logits_indices]
                logits = self.model.compute_logits(sample_hidden_states)
            else:
                # Rare case.
                assert not self.is_pooling_model

                sample_hidden_states = hidden_states[logits_indices]
                if not get_pp_group().is_last_rank:
                    all_gather_tensors = {
                        "residual": not is_residual_scattered_for_sp(
                            self.vllm_config, num_tokens_padded
                        )
                    }
                    get_pp_group().send_tensor_dict(
                        hidden_states.tensors,
                        all_gather_group=get_tp_group(),
                        all_gather_tensors=all_gather_tensors,
                    )
                    logits = None
                else:
                    logits = self.model.compute_logits(sample_hidden_states)

                model_output_broadcast_data: dict[str, Any] = {}
                if logits is not None:
                    model_output_broadcast_data["logits"] = logits.contiguous()

                broadcasted = get_pp_group().broadcast_tensor_dict(
                    model_output_broadcast_data, src=len(get_pp_group().ranks) - 1
                )
                assert broadcasted is not None
                logits = broadcasted["logits"]

        self.execute_model_state = ExecuteModelState(
            scheduler_output,
            logits,
            spec_decode_metadata,
            spec_decode_common_attn_metadata,
            hidden_states,
            sample_hidden_states,
            aux_hidden_states,
            ec_connector_output,
            cudagraph_stats,
        )
        self.kv_connector_output = kv_connector_output
        return None

    @torch.inference_mode
    def sample_tokens(
        self, grammar_output: "GrammarOutput | None"
    ) -> ModelRunnerOutput | AsyncModelRunnerOutput | IntermediateTensors:
        kv_connector_output = self.kv_connector_output
        self.kv_connector_output = None

        if self.execute_model_state is None:
            # Nothing to do (PP non-final rank case), output isn't used.
            if not kv_connector_output:
                return None  # type: ignore[return-value]

            # In case of PP with kv transfer, we need to pass through the
            # kv_connector_output
            if kv_connector_output.is_empty():
                return EMPTY_MODEL_RUNNER_OUTPUT

            output = copy(EMPTY_MODEL_RUNNER_OUTPUT)
            output.kv_connector_output = kv_connector_output
            return output

        # Unpack ephemeral state.
        (
            scheduler_output,
            logits,
            spec_decode_metadata,
            spec_decode_common_attn_metadata,
            hidden_states,
            sample_hidden_states,
            aux_hidden_states,
            ec_connector_output,
            cudagraph_stats,
        ) = self.execute_model_state
        # Clear ephemeral state.
        self.execute_model_state = None

        # Apply structured output bitmasks if present.
        if grammar_output is not None:
            apply_grammar_bitmask(
                scheduler_output, grammar_output, self.input_batch, logits
            )

        with record_function_or_nullcontext("gpu_model_runner: sample"):
            sampler_output = self._sample(logits, spec_decode_metadata)

        self._update_states_after_model_execute(
            sampler_output.sampled_token_ids, scheduler_output
        )
        self.input_batch.prev_sampled_token_ids = None

        def propose_draft_token_ids(sampled_token_ids):
            assert spec_decode_common_attn_metadata is not None
            with record_function_or_nullcontext("gpu_model_runner: draft"):
                self._draft_token_ids = self.propose_draft_token_ids(
                    scheduler_output,
                    sampled_token_ids,
                    self.input_batch.sampling_metadata,
                    hidden_states,
                    sample_hidden_states,
                    aux_hidden_states,
                    spec_decode_metadata,
                    spec_decode_common_attn_metadata,
                )

        spec_config = self.speculative_config
        use_padded_batch_for_eagle = (
            spec_config is not None
            and spec_config.use_eagle()
            and not spec_config.disable_padded_drafter_batch
        )
        effective_drafter_max_model_len = self.max_model_len
        if effective_drafter_max_model_len is None:
            effective_drafter_max_model_len = self.model_config.max_model_len
        if (
            spec_config is not None
            and spec_config.draft_model_config is not None
            and spec_config.draft_model_config.max_model_len is not None
        ):
            effective_drafter_max_model_len = (
                spec_config.draft_model_config.max_model_len
            )
        input_fits_in_drafter = spec_decode_common_attn_metadata and (
            spec_decode_common_attn_metadata.max_seq_len + self.num_spec_tokens
            <= effective_drafter_max_model_len
        )
        if use_padded_batch_for_eagle:
            assert self.speculative_config is not None
            assert isinstance(self.drafter, EagleProposer)
            sampled_token_ids = sampler_output.sampled_token_ids
            if input_fits_in_drafter:
                # EAGLE speculative decoding can use the GPU sampled tokens
                # as inputs, and does not need to wait for bookkeeping to finish.
                propose_draft_token_ids(sampled_token_ids)
            elif self.valid_sampled_token_count_event is not None:
                assert spec_decode_common_attn_metadata is not None
                next_token_ids, valid_sampled_tokens_count = (
                    self.drafter.prepare_next_token_ids_padded(
                        spec_decode_common_attn_metadata,
                        sampled_token_ids,
                        self.requests,
                        self.input_batch,
                        self.discard_request_mask.gpu,
                    )
                )
                self._copy_valid_sampled_token_count(
                    next_token_ids, valid_sampled_tokens_count
                )

        with record_function_or_nullcontext("gpu_model_runner: bookkeep"):
            (
                num_nans_in_logits,
                logprobs_lists,
                valid_sampled_token_ids,
                prompt_logprobs_dict,
                req_ids_output_copy,
                req_id_to_index_output_copy,
                invalid_req_indices,
            ) = self._bookkeeping_sync(
                scheduler_output,
                sampler_output,
                logits,
                hidden_states,
                scheduler_output.total_num_scheduled_tokens,
                spec_decode_metadata,
            )

        if (
            self.speculative_config
            and not use_padded_batch_for_eagle
            and input_fits_in_drafter
        ):
            # ngram and other speculative decoding methods use the sampled
            # tokens on the CPU, so they are run after bookkeeping.
            propose_draft_token_ids(valid_sampled_token_ids)

        with record_function_or_nullcontext("gpu_model_runner: eplb"):
            self.eplb_step()
        with record_function_or_nullcontext("gpu_model_runner: ModelRunnerOutput"):
            output = ModelRunnerOutput(
                req_ids=req_ids_output_copy,
                req_id_to_index=req_id_to_index_output_copy,
                sampled_token_ids=valid_sampled_token_ids,
                logprobs=logprobs_lists,
                prompt_logprobs_dict=prompt_logprobs_dict,
                kv_connector_output=kv_connector_output,
                ec_connector_output=ec_connector_output
                if self.supports_mm_inputs
                else None,
                num_nans_in_logits=num_nans_in_logits,
                cudagraph_stats=cudagraph_stats,
            )

        if not self.use_async_scheduling:
            return output
        with record_function_or_nullcontext(
            "gpu_model_runner: AsyncGPUModelRunnerOutput"
        ):
            async_output = AsyncGPUModelRunnerOutput(
                model_runner_output=output,
                sampled_token_ids=sampler_output.sampled_token_ids,
                logprobs_tensors=sampler_output.logprobs_tensors,
                invalid_req_indices=invalid_req_indices,
                async_output_copy_stream=self.async_output_copy_stream,
                vocab_size=self.input_batch.vocab_size,
            )
        with record_function_or_nullcontext(
            "gpu_model_runner: set_async_sampled_token_ids"
        ):
            # Save ref of sampled_token_ids CPU tensor if the batch contains
            # any requests with sampling params that require output ids.
            self.input_batch.set_async_sampled_token_ids(
                async_output.sampled_token_ids_cpu,
                async_output.async_copy_ready_event,
            )

        return async_output

    def take_draft_token_ids(self) -> DraftTokenIds | None:
        if not self.num_spec_tokens:
            return None

        req_ids = self.input_batch.req_ids
        if self._draft_token_ids is None:
            return DraftTokenIds(req_ids, [[] for _ in req_ids])

        if isinstance(self._draft_token_ids, torch.Tensor):
            draft_token_ids = self._draft_token_ids.tolist()
        else:
            draft_token_ids = self._draft_token_ids
        self._draft_token_ids = None
        return DraftTokenIds(req_ids, draft_token_ids)

    def _copy_valid_sampled_token_count(
        self, next_token_ids: torch.Tensor, valid_sampled_tokens_count: torch.Tensor
    ) -> None:
        if self.valid_sampled_token_count_event is None:
            return

        default_stream = torch.cuda.current_stream()
        # Initialize a new stream to overlap the copy operation with
        # prepare_input of draft model.
        with torch.cuda.stream(self.valid_sampled_token_count_copy_stream):
            self.valid_sampled_token_count_copy_stream.wait_stream(default_stream)  # type: ignore
            counts = valid_sampled_tokens_count
            counts_cpu = self.valid_sampled_token_count_cpu
            counts_cpu[: counts.shape[0]].copy_(counts, non_blocking=True)
            self.valid_sampled_token_count_event.record()

        self.input_batch.prev_sampled_token_ids = next_token_ids.unsqueeze(1)

    def _get_valid_sampled_token_count(self) -> list[int]:
        # Wait until valid_sampled_tokens_count is copied to cpu,
        prev_sampled_token_ids = self.input_batch.prev_sampled_token_ids
        if (
            self.valid_sampled_token_count_event is None
            or prev_sampled_token_ids is None
        ):
            return []

        counts_cpu = self.valid_sampled_token_count_cpu
        self.valid_sampled_token_count_event.synchronize()
        return counts_cpu[: prev_sampled_token_ids.shape[0]].tolist()

    def propose_draft_token_ids(
        self,
        scheduler_output: "SchedulerOutput",
        sampled_token_ids: torch.Tensor | list[list[int]],
        sampling_metadata: SamplingMetadata,
        hidden_states: torch.Tensor,
        sample_hidden_states: torch.Tensor,
        aux_hidden_states: list[torch.Tensor] | None,
        spec_decode_metadata: SpecDecodeMetadata | None,
        common_attn_metadata: CommonAttentionMetadata,
    ) -> list[list[int]] | torch.Tensor:
        num_scheduled_tokens = scheduler_output.total_num_scheduled_tokens
        spec_config = self.speculative_config
        assert spec_config is not None
        if spec_config.method == "ngram":
            assert isinstance(sampled_token_ids, list)
            assert isinstance(self.drafter, NgramProposer)
            draft_token_ids = self.drafter.propose(
                sampled_token_ids,
                self.input_batch.req_ids,
                self.input_batch.num_tokens_no_spec,
                self.input_batch.token_ids_cpu,
                self.input_batch.spec_decode_unsupported_reqs,
            )
        elif spec_config.method == "suffix":
            assert isinstance(sampled_token_ids, list)
            assert isinstance(self.drafter, SuffixDecodingProposer)
            draft_token_ids = self.drafter.propose(self.input_batch, sampled_token_ids)
        elif spec_config.method == "medusa":
            assert isinstance(sampled_token_ids, list)
            assert isinstance(self.drafter, MedusaProposer)

            if sample_hidden_states.shape[0] == len(sampled_token_ids):
                # The input to the target model does not include draft tokens.
                hidden_states = sample_hidden_states
            else:
                indices = []
                offset = 0
                assert spec_decode_metadata is not None, (
                    "No spec decode metadata for medusa"
                )
                for num_draft, tokens in zip(
                    spec_decode_metadata.num_draft_tokens, sampled_token_ids
                ):
                    indices.append(offset + len(tokens) - 1)
                    offset += num_draft + 1
                indices = torch.tensor(indices, device=self.device)
                hidden_states = sample_hidden_states[indices]

            draft_token_ids = self.drafter.propose(
                target_hidden_states=hidden_states,
                sampling_metadata=sampling_metadata,
            )
        elif spec_config.use_eagle():
            assert isinstance(self.drafter, EagleProposer)

            if spec_config.disable_padded_drafter_batch:
                # When padded-batch is disabled, the sampled_token_ids should be
                # the cpu-side list[list[int]] of valid sampled tokens for each
                # request, with invalid requests having empty lists.
                assert isinstance(sampled_token_ids, list), (
                    "sampled_token_ids should be a python list when"
                    "padded-batch is disabled."
                )
                next_token_ids = self.drafter.prepare_next_token_ids_cpu(
                    sampled_token_ids,
                    self.requests,
                    self.input_batch,
                    scheduler_output.num_scheduled_tokens,
                )
            else:
                # When using padded-batch, the sampled_token_ids should be
                # the gpu tensor of sampled tokens for each request, of shape
                # (num_reqs, num_spec_tokens + 1) with rejected tokens having
                # value -1.
                assert isinstance(sampled_token_ids, torch.Tensor), (
                    "sampled_token_ids should be a torch.Tensor when"
                    "padded-batch is enabled."
                )
                next_token_ids, valid_sampled_tokens_count = (
                    self.drafter.prepare_next_token_ids_padded(
                        common_attn_metadata,
                        sampled_token_ids,
                        self.requests,
                        self.input_batch,
                        self.discard_request_mask.gpu,
                    )
                )
                self._copy_valid_sampled_token_count(
                    next_token_ids, valid_sampled_tokens_count
                )

            num_rejected_tokens_gpu = None
            if spec_decode_metadata is None:
                token_indices_to_sample = None
                # input_ids can be None for multimodal models.
                target_token_ids = self.input_ids.gpu[:num_scheduled_tokens]
                target_positions = self._get_positions(num_scheduled_tokens)
                if self.use_aux_hidden_state_outputs:
                    assert aux_hidden_states is not None
                    target_hidden_states = torch.cat(
                        [h[:num_scheduled_tokens] for h in aux_hidden_states], dim=-1
                    )
                else:
                    target_hidden_states = hidden_states[:num_scheduled_tokens]
            else:
                if spec_config.disable_padded_drafter_batch:
                    token_indices_to_sample = None
                    common_attn_metadata, token_indices = self.drafter.prepare_inputs(
                        common_attn_metadata,
                        sampled_token_ids,
                        spec_decode_metadata.num_draft_tokens,
                    )
                    target_token_ids = self.input_ids.gpu[token_indices]
                    target_positions = self._get_positions(token_indices)
                    if self.use_aux_hidden_state_outputs:
                        assert aux_hidden_states is not None
                        target_hidden_states = torch.cat(
                            [h[token_indices] for h in aux_hidden_states], dim=-1
                        )
                    else:
                        target_hidden_states = hidden_states[token_indices]
                else:
                    (
                        common_attn_metadata,
                        token_indices_to_sample,
                        num_rejected_tokens_gpu,
                    ) = self.drafter.prepare_inputs_padded(
                        common_attn_metadata,
                        spec_decode_metadata,
                        valid_sampled_tokens_count,
                    )
                    total_num_tokens = common_attn_metadata.num_actual_tokens
                    # When padding the batch, token_indices is just a range
                    target_token_ids = self.input_ids.gpu[:total_num_tokens]
                    target_positions = self._get_positions(total_num_tokens)
                    if self.use_aux_hidden_state_outputs:
                        assert aux_hidden_states is not None
                        target_hidden_states = torch.cat(
                            [h[:total_num_tokens] for h in aux_hidden_states], dim=-1
                        )
                    else:
                        target_hidden_states = hidden_states[:total_num_tokens]

            if self.supports_mm_inputs:
                mm_embed_inputs = self._gather_mm_embeddings(
                    scheduler_output,
                    shift_computed_tokens=1,
                )
            else:
                mm_embed_inputs = None

            draft_token_ids = self.drafter.propose(
                target_token_ids=target_token_ids,
                target_positions=target_positions,
                target_hidden_states=target_hidden_states,
                next_token_ids=next_token_ids,
                last_token_indices=token_indices_to_sample,
                sampling_metadata=sampling_metadata,
                common_attn_metadata=common_attn_metadata,
                mm_embed_inputs=mm_embed_inputs,
                num_rejected_tokens_gpu=num_rejected_tokens_gpu,
            )

        return draft_token_ids

    def update_config(self, overrides: dict[str, Any]) -> None:
        allowed_config_names = {"load_config", "model_config"}
        for config_name, config_overrides in overrides.items():
            assert config_name in allowed_config_names, (
                f"Config `{config_name}` not supported. "
                f"Allowed configs: {allowed_config_names}"
            )
            config = getattr(self, config_name)
            new_config = update_config(config, config_overrides)
            setattr(self, config_name, new_config)

    def load_model(self, eep_scale_up: bool = False) -> None:
        """
        Args:
            eep_scale_up: the model loading is for elastic EP scale up.
        """
        logger.info_once(
            "Starting to load model %s...",
            self.model_config.model,
            scope="global",
        )
        global_expert_loads, old_global_expert_indices_per_model, rank_mapping = (
            EplbState.get_eep_state(self.parallel_config)
            if eep_scale_up
            else (None, None, None)
        )

        if self.parallel_config.enable_eplb:
            self.eplb_state = EplbState(self.parallel_config, self.device)
            eplb_models = 0

        try:
            with DeviceMemoryProfiler() as m:
                time_before_load = time.perf_counter()
                model_loader = get_model_loader(self.load_config)
                self.model = model_loader.load_model(
                    vllm_config=self.vllm_config, model_config=self.model_config
                )
                if self.lora_config:
                    self.model = self.load_lora_model(
                        self.model, self.vllm_config, self.device
                    )
                if hasattr(self, "drafter"):
                    logger.info_once("Loading drafter model...")
                    self.drafter.load_model(self.model)
                    if (
                        hasattr(self.drafter, "model")
                        and is_mixture_of_experts(self.drafter.model)
                        and self.parallel_config.enable_eplb
                    ):
                        spec_config = self.vllm_config.speculative_config
                        assert spec_config is not None
                        assert spec_config.draft_model_config is not None
                        logger.info_once(
                            "EPLB is enabled for drafter model %s.",
                            spec_config.draft_model_config.model,
                        )

                        global_expert_load = (
                            global_expert_loads[eplb_models]
                            if global_expert_loads
                            else None
                        )
                        old_global_expert_indices = (
                            old_global_expert_indices_per_model[eplb_models]
                            if old_global_expert_indices_per_model
                            else None
                        )
                        if self.eplb_state is None:
                            self.eplb_state = EplbState(
                                self.parallel_config, self.device
                            )
                        self.eplb_state.add_model(
                            self.drafter.model,
                            spec_config.draft_model_config,
                            global_expert_load,
                            old_global_expert_indices,
                            rank_mapping,
                        )
                        eplb_models += 1

                if self.use_aux_hidden_state_outputs:
                    if not supports_eagle3(self.get_model()):
                        raise RuntimeError(
                            "Model does not support EAGLE3 interface but "
                            "aux_hidden_state_outputs was requested"
                        )

                    # Try to get auxiliary layers from speculative config,
                    # otherwise use model's default layers
                    aux_layers = self._get_eagle3_aux_layers_from_config()
                    if aux_layers:
                        logger.info(
                            "Using auxiliary layers from speculative config: %s",
                            aux_layers,
                        )
                    else:
                        aux_layers = self.model.get_eagle3_aux_hidden_state_layers()

                    self.model.set_aux_hidden_state_layers(aux_layers)
                time_after_load = time.perf_counter()
            self.model_memory_usage = m.consumed_memory
        except torch.cuda.OutOfMemoryError as e:
            msg = (
                "Failed to load model - not enough GPU memory. "
                "Try lowering --gpu-memory-utilization to free memory for weights, "
                "increasing --tensor-parallel-size, or using --quantization. "
                "See https://docs.vllm.ai/en/latest/configuration/conserving_memory/ "
                "for more tips."
            )
            combined_msg = f"{msg} (original error: {e})"
            logger.error(combined_msg)
            raise e
        logger.info_once(
            "Model loading took %.4f GiB memory and %.6f seconds",
            self.model_memory_usage / GiB_bytes,
            time_after_load - time_before_load,
            scope="local",
        )
        prepare_communication_buffer_for_model(self.model)
        if (drafter := getattr(self, "drafter", None)) and (
            drafter_model := getattr(drafter, "model", None)
        ):
            prepare_communication_buffer_for_model(drafter_model)
        mm_config = self.model_config.multimodal_config
        self.is_multimodal_pruning_enabled = (
            supports_multimodal_pruning(self.get_model())
            and mm_config is not None
            and mm_config.is_multimodal_pruning_enabled()
        )

        if is_mixture_of_experts(self.model) and self.parallel_config.enable_eplb:
            logger.info_once("EPLB is enabled for model %s.", self.model_config.model)
            global_expert_load = (
                global_expert_loads[eplb_models] if global_expert_loads else None
            )
            old_global_expert_indices = (
                old_global_expert_indices_per_model[eplb_models]
                if old_global_expert_indices_per_model
                else None
            )
            assert self.eplb_state is not None
            self.eplb_state.add_model(
                self.model,
                self.model_config,
                global_expert_load,
                old_global_expert_indices,
                rank_mapping,
            )
            if self.eplb_state.is_async:
                self.eplb_state.start_async_loop(rank_mapping=rank_mapping)

        if (
            self.vllm_config.compilation_config.mode
            == CompilationMode.STOCK_TORCH_COMPILE
            and supports_dynamo()
        ):
            backend = self.vllm_config.compilation_config.init_backend(self.vllm_config)
            compilation_counter.stock_torch_compile_count += 1
            self.model.compile(fullgraph=True, backend=backend)
            return
        # for other compilation modes, cudagraph behavior is controlled by
        # CudagraphWraper and CudagraphDispatcher of vllm.

        # wrap the model with full cudagraph wrapper if needed.
        cudagraph_mode = self.compilation_config.cudagraph_mode
        assert cudagraph_mode is not None
        if (
            cudagraph_mode.has_full_cudagraphs()
            and not self.parallel_config.use_ubatching
        ):
            self.model = CUDAGraphWrapper(
                self.model, self.vllm_config, runtime_mode=CUDAGraphMode.FULL
            )
        elif self.parallel_config.use_ubatching:
            if cudagraph_mode.has_full_cudagraphs():
                self.model = UBatchWrapper(
                    self.model, self.vllm_config, CUDAGraphMode.FULL, self.device
                )
            else:
                self.model = UBatchWrapper(
                    self.model, self.vllm_config, CUDAGraphMode.NONE, self.device
                )

    def _get_eagle3_aux_layers_from_config(self) -> tuple[int, ...] | None:
        """Extract Eagle3 auxiliary layer indices from speculative config.

        These indices specify which hidden states from the base model should
        be used as auxiliary inputs for the Eagle3 drafter model during
        speculative decoding.

        Returns:
            Tuple of layer indices if found in draft model config,
            None otherwise.
        """
        if not (self.speculative_config and self.speculative_config.draft_model_config):
            return None

        hf_config = self.speculative_config.draft_model_config.hf_config
        if not hasattr(hf_config, "eagle_aux_hidden_state_layer_ids"):
            return None

        layer_ids = hf_config.eagle_aux_hidden_state_layer_ids
        if layer_ids and isinstance(layer_ids, (list, tuple)):
            return tuple(layer_ids)

        return None

    def reload_weights(self) -> None:
        assert getattr(self, "model", None) is not None, (
            "Cannot reload weights before model is loaded."
        )
        model_loader = get_model_loader(self.load_config)
        logger.info("Reloading weights inplace...")
        model_loader.load_weights(self.get_model(), model_config=self.model_config)

    def save_tensorized_model(
        self,
        tensorizer_config: "TensorizerConfig",
    ) -> None:
        TensorizerLoader.save_model(
            self.get_model(),
            tensorizer_config=tensorizer_config,
            model_config=self.model_config,
        )

    def _get_prompt_logprobs_dict(
        self,
        hidden_states: torch.Tensor,
        num_scheduled_tokens: dict[str, int],
    ) -> dict[str, LogprobsTensors | None]:
        num_prompt_logprobs_dict = self.num_prompt_logprobs
        if not num_prompt_logprobs_dict:
            return {}

        in_progress_dict = self.input_batch.in_progress_prompt_logprobs_cpu
        prompt_logprobs_dict: dict[str, LogprobsTensors | None] = {}

        # Since prompt logprobs are a rare feature, prioritize simple,
        # maintainable loop over optimal performance.
        completed_prefill_reqs = []
        for req_id, num_prompt_logprobs in num_prompt_logprobs_dict.items():
            num_tokens = num_scheduled_tokens.get(req_id)
            if num_tokens is None:
                # This can happen if the request was preempted in prefill stage.
                continue

            # Get metadata for this request.
            request = self.requests[req_id]
            if request.prompt_token_ids is None:
                # Prompt logprobs is incompatible with prompt embeddings
                continue

            num_prompt_tokens = len(request.prompt_token_ids)
            prompt_token_ids = torch.tensor(request.prompt_token_ids).to(
                self.device, non_blocking=True
            )

            # Set up target LogprobsTensors object.
            logprobs_tensors = in_progress_dict.get(req_id)
            if not logprobs_tensors:
                # Create empty logprobs CPU tensors for the entire prompt.
                # If chunked, we'll copy in slice by slice.
                logprobs_tensors = LogprobsTensors.empty_cpu(
                    num_prompt_tokens - 1, num_prompt_logprobs + 1
                )
                in_progress_dict[req_id] = logprobs_tensors

            # Determine number of logits to retrieve.
            start_idx = request.num_computed_tokens
            start_tok = start_idx + 1
            num_remaining_tokens = num_prompt_tokens - start_tok
            if num_tokens <= num_remaining_tokens:
                # This is a chunk, more tokens remain.
                # In the == case, there are no more prompt logprobs to produce
                # but we want to defer returning them to the next step where we
                # have new generated tokens to return.
                num_logits = num_tokens
            else:
                # This is the last chunk of prompt tokens to return.
                num_logits = num_remaining_tokens
                completed_prefill_reqs.append(req_id)
                prompt_logprobs_dict[req_id] = logprobs_tensors

            if num_logits <= 0:
                # This can happen for the final chunk if we prefilled exactly
                # (num_prompt_tokens - 1) tokens for this request in the prior
                # step. There are no more prompt logprobs to produce.
                continue

            # Get the logits corresponding to this req's prompt tokens.
            # If this is a partial request (i.e. chunked prefill),
            # then there is prompt logprob generated for each index.
            req_idx = self.input_batch.req_id_to_index[req_id]
            offset = self.query_start_loc.np[req_idx].item()
            prompt_hidden_states = hidden_states[offset : offset + num_logits]
            logits = self.model.compute_logits(prompt_hidden_states)

            # Get the "target" tokens for each index. For prompt at index i,
            # the token at prompt index i+1 is the "sampled" token we want
            # to gather the logprob for.
            tgt_token_ids = prompt_token_ids[start_tok : start_tok + num_logits]

            # Compute prompt logprobs.
            logprobs = self.sampler.compute_logprobs(logits)
            token_ids, logprobs, ranks = self.sampler.gather_logprobs(
                logprobs, num_prompt_logprobs, tgt_token_ids
            )

            # Transfer GPU->CPU async.
            chunk_slice = slice(start_idx, start_idx + num_logits)
            logprobs_tensors.logprob_token_ids[chunk_slice].copy_(
                token_ids, non_blocking=True
            )
            logprobs_tensors.logprobs[chunk_slice].copy_(logprobs, non_blocking=True)
            logprobs_tensors.selected_token_ranks[chunk_slice].copy_(
                ranks, non_blocking=True
            )

        # Remove requests that have completed prefill from the batch
        # num_prompt_logprobs_dict.
        for req_id in completed_prefill_reqs:
            del num_prompt_logprobs_dict[req_id]
            del in_progress_dict[req_id]

        # Must synchronize the non-blocking GPU->CPU transfers.
        if prompt_logprobs_dict:
            self._sync_device()

        return prompt_logprobs_dict

    def _get_nans_in_logits(
        self,
        logits: torch.Tensor | None,
    ) -> dict[str, int]:
        try:
            if logits is None:
                return {req_id: 0 for req_id in self.input_batch.req_ids}

            num_nans_in_logits = {}
            num_nans_for_index = logits.isnan().sum(dim=-1).cpu().numpy()
            for req_id in self.input_batch.req_ids:
                req_index = self.input_batch.req_id_to_index[req_id]
                num_nans_in_logits[req_id] = (
                    int(num_nans_for_index[req_index])
                    if num_nans_for_index is not None and req_index < logits.shape[0]
                    else 0
                )
            return num_nans_in_logits
        except IndexError:
            return {}

    @contextmanager
    def maybe_randomize_inputs(
        self, input_ids: torch.Tensor | None, inputs_embeds: torch.Tensor | None
    ):
        """
        Randomize input_ids if VLLM_RANDOMIZE_DP_DUMMY_INPUTS is set.
        This is to help balance expert-selection
         - during profile_run
         - during DP rank dummy run
        """

        dp_size = self.vllm_config.parallel_config.data_parallel_size
        randomize_inputs = envs.VLLM_RANDOMIZE_DP_DUMMY_INPUTS and dp_size > 1
        if not randomize_inputs:
            yield
        elif input_ids is not None:

            @functools.cache
            def rand_input_ids() -> torch.Tensor:
                return torch.randint_like(
                    self.input_ids.gpu,
                    low=0,
                    high=self.model_config.get_vocab_size(),
                )

            logger.debug_once("Randomizing dummy input_ids for DP Rank")
            input_ids.copy_(rand_input_ids()[: input_ids.size(0)], non_blocking=True)
            yield
            input_ids.fill_(0)
        else:

            @functools.cache
            def rand_inputs_embeds() -> torch.Tensor:
                return torch.randn_like(
                    self.inputs_embeds.gpu,
                )

            assert inputs_embeds is not None
            logger.debug_once("Randomizing dummy inputs_embeds for DP Rank")
            inputs_embeds.copy_(
                rand_inputs_embeds()[: inputs_embeds.size(0)], non_blocking=True
            )
            yield
            inputs_embeds.fill_(0)

    def _get_mm_dummy_batch(
        self,
        modality: str,
        max_items_per_batch: int,
    ) -> BatchedTensorInputs:
        """Dummy data for profiling and precompiling multimodal models."""
        assert self.mm_budget is not None

        dummy_decoder_data = self.mm_registry.get_decoder_dummy_data(
            model_config=self.model_config,
            seq_len=self.max_model_len,
            mm_counts={modality: 1},
            cache=self.mm_budget.cache,
        )
        dummy_mm_data = dummy_decoder_data.multi_modal_data

        # Result in the maximum GPU consumption of the model
        dummy_mm_item = dummy_mm_data[modality][0]
        dummy_mm_items = [dummy_mm_item] * max_items_per_batch

        return next(
            mm_kwargs_group
            for _, _, mm_kwargs_group in group_mm_kwargs_by_modality(
                dummy_mm_items,
                device=self.device,
                pin_memory=self.pin_memory,
            )
        )

    @torch.inference_mode()
    def _dummy_run(
        self,
        num_tokens: int,
        cudagraph_runtime_mode: CUDAGraphMode | None = None,
        force_attention: bool = False,
        uniform_decode: bool = False,
        allow_microbatching: bool = True,
        skip_eplb: bool = False,
        is_profile: bool = False,
        create_mixed_batch: bool = False,
        remove_lora: bool = True,
        activate_lora: bool = False,
        is_graph_capturing: bool = False,
    ) -> tuple[torch.Tensor, torch.Tensor]:
        """
        Run a dummy forward pass to warm up/profile run or capture the
        CUDA graph for the model.

        Args:
            num_tokens: Number of tokens to run the dummy forward pass.
            cudagraph_runtime_mode: used to control the behavior.
                - if not set will determine the cudagraph mode based on using
                    the self.cudagraph_dispatcher.
                - CUDAGraphMode.NONE: No cudagraph, for warm up and profile run
                - CUDAGraphMode.PIECEWISE: Piecewise cudagraph.
                - CUDAGraphMode.FULL: Full cudagraph, attention metadata is
                    needed.
            force_attention: If True, always create attention metadata. Used to
                warm up attention backend when mode is NONE.
            uniform_decode: If True, the batch is a uniform decode batch.
            skip_eplb: If True, skip EPLB state update.
            is_profile: If True, this is a profile run.
            create_mixed_batch: If True, create a mixed batch with both decode
                (1 token) and prefill (multiple tokens) requests.
            remove_lora: If False, dummy LoRAs are not destroyed after the run
            activate_lora: If False, dummy_run is performed without LoRAs.
        """
        if supports_mm_encoder_only(self.model):
            # The current dummy run only covers LM execution, so we can skip it.
            # mm encoder dummy run may need to add in the future.
            return torch.tensor([]), torch.tensor([])

        assert (
            cudagraph_runtime_mode is None
            or cudagraph_runtime_mode.valid_runtime_modes()
        )

        # If cudagraph_mode.decode_mode() == FULL and
        # cudagraph_mode.separate_routine(). This means that we are using
        # different graphs and/or modes for mixed prefill-decode batches vs.
        # uniform decode batches. A uniform decode batch means that all
        # requests have identical query length, except a potential virtual
        # request (shorter) in the batch account for padding.
        # Uniform decode batch could either be common pure decode, where
        # max_query_len == 1, or speculative decode, where
        # max_query_len == 1 + num_spec_decode_tokens.

        # When setting max_query_len = 1, we switch to and capture the optimized
        # routine of FA2 for pure decode, i.e., Flashdecode + an optimization
        # for GQA/MQA.
        max_query_len = self.uniform_decode_query_len if uniform_decode else num_tokens

        # Set num_scheduled_tokens based on num_tokens and max_num_seqs
        # for dummy run with LoRA so that the num_reqs collectively
        # has num_tokens in total.
        assert num_tokens <= self.scheduler_config.max_num_batched_tokens
        max_num_reqs = self.scheduler_config.max_num_seqs
        if create_mixed_batch:
            assert not uniform_decode
            # Create mixed batch:
            # first half decode tokens, second half one prefill
            num_decode_tokens = min(max_num_reqs - 1, num_tokens // 2)
            num_prefill_tokens = num_tokens - num_decode_tokens
            num_reqs = num_decode_tokens + 1

            # Create decode requests (1 token each) followed by prefill request
            num_scheduled_tokens_list = [1] * num_decode_tokens + [num_prefill_tokens]
            # Note: Overriding max_query_len to be the prefill tokens
            max_query_len = num_prefill_tokens
        elif uniform_decode:
            assert not create_mixed_batch
            num_reqs = min(max_num_reqs, cdiv(num_tokens, max_query_len))
            num_scheduled_tokens_list = [max_query_len] * num_reqs
            if num_tokens % max_query_len != 0:
                num_scheduled_tokens_list[-1] = num_tokens % max_query_len
        else:
            num_reqs = min(num_tokens, max_num_reqs)
            min_tokens_per_req = num_tokens // num_reqs
            num_scheduled_tokens_list = [min_tokens_per_req] * num_reqs
            num_scheduled_tokens_list[-1] += num_tokens % num_reqs

        assert sum(num_scheduled_tokens_list) == num_tokens
        assert len(num_scheduled_tokens_list) == num_reqs
        num_scheduled_tokens = np.array(num_scheduled_tokens_list, dtype=np.int32)
        num_tokens_unpadded = int(num_scheduled_tokens.sum())

        num_sampled_tokens = np.ones(num_reqs, dtype=np.int32)

        _cudagraph_mode, batch_desc, should_ubatch, num_tokens_across_dp, _ = (
            self._determine_batch_execution_and_padding(
                num_tokens=num_tokens_unpadded,
                num_reqs=num_reqs,
                num_scheduled_tokens_np=num_scheduled_tokens,
                max_num_scheduled_tokens=max_query_len,
                use_cascade_attn=False,
                allow_microbatching=allow_microbatching,
                force_eager=is_profile
                or (cudagraph_runtime_mode == CUDAGraphMode.NONE),
                # `force_uniform_decode` is used for cudagraph capture; because for
                # capturing mixed prefill-decode batches, we sometimes use
                # num_tokens == num_reqs which looks like a uniform decode batch to the
                # dispatcher; but we actually want to capture a piecewise cudagraph
                force_uniform_decode=uniform_decode,
                # `force_has_lora` is used for cudagraph capture; because LoRA is
                # activated later in the context manager, but we need to know the
                # LoRA state when determining the batch descriptor for capture
                force_has_lora=activate_lora,
            )
        )

        if cudagraph_runtime_mode is None:
            cudagraph_runtime_mode = _cudagraph_mode
        else:
            assert cudagraph_runtime_mode == _cudagraph_mode, (
                f"Cudagraph runtime mode mismatch in dummy_run. "
                f"Expected {_cudagraph_mode}, but got {cudagraph_runtime_mode}."
            )

        num_tokens_padded = batch_desc.num_tokens
        num_reqs_padded = (
            batch_desc.num_reqs if batch_desc.num_reqs is not None else num_reqs
        )
        ubatch_slices, ubatch_slices_padded = maybe_create_ubatch_slices(
            should_ubatch,
            num_scheduled_tokens,
            num_tokens_padded,
            num_reqs_padded,
            self.vllm_config.parallel_config.num_ubatches,
        )
        logger.debug(
            "ubatch_slices: %s, ubatch_slices_padded: %s",
            ubatch_slices,
            ubatch_slices_padded,
        )

        attn_metadata: PerLayerAttnMetadata | None = None

        # If force_attention is True, we always capture attention. Otherwise,
        # it only happens for cudagraph_runtime_mode=FULL.
        if force_attention or cudagraph_runtime_mode == CUDAGraphMode.FULL:
            if create_mixed_batch:
                # In the mixed batch mode (used for FI warmup), we use
                # shorter sequence lengths to run faster.
                # TODO(luka) better system for describing dummy batches
                seq_lens = [1] * num_decode_tokens + [num_prefill_tokens + 1]
            else:
                seq_lens = max_query_len  # type: ignore[assignment]
            self.seq_lens.np[:num_reqs] = seq_lens
            self.seq_lens.np[num_reqs:] = 0
            self.seq_lens.copy_to_gpu()

            cum_num_tokens, _ = self._get_cumsum_and_arange(num_scheduled_tokens)
            self.query_start_loc.np[1 : num_reqs + 1] = cum_num_tokens
            self.query_start_loc.copy_to_gpu()

            pad_attn = cudagraph_runtime_mode == CUDAGraphMode.FULL
            attn_metadata, _ = self._build_attention_metadata(
                num_tokens=num_tokens_unpadded,
                num_reqs=num_reqs_padded,
                max_query_len=max_query_len,
                ubatch_slices=ubatch_slices_padded if pad_attn else ubatch_slices,
                for_cudagraph_capture=is_graph_capturing,
            )

        with self.maybe_dummy_run_with_lora(
            self.lora_config,
            num_scheduled_tokens,
            num_sampled_tokens,
            activate_lora,
            remove_lora,
        ):
            # Make sure padding doesn't exceed max_num_tokens
            assert num_tokens_padded <= self.max_num_tokens
            model_kwargs = self._init_model_kwargs()
            if self.supports_mm_inputs and not self.model_config.is_encoder_decoder:
                input_ids, inputs_embeds = self._prepare_mm_inputs(num_tokens_padded)

                model_kwargs = {
                    **model_kwargs,
                    **self._dummy_mm_kwargs(num_reqs),
                }
            elif self.enable_prompt_embeds:
                input_ids = None
                inputs_embeds = self.inputs_embeds.gpu[:num_tokens_padded]
                model_kwargs = self._init_model_kwargs()
            else:
                input_ids = self.input_ids.gpu[:num_tokens_padded]
                inputs_embeds = None

            if self.uses_mrope:
                positions = self.mrope_positions.gpu[:, :num_tokens_padded]
            elif self.uses_xdrope_dim > 0:
                positions = self.xdrope_positions.gpu[:, :num_tokens_padded]
            else:
                positions = self.positions.gpu[:num_tokens_padded]

            if get_pp_group().is_first_rank:
                intermediate_tensors = None
            else:
                if self.intermediate_tensors is None:
                    self.intermediate_tensors = (
                        self.model.make_empty_intermediate_tensors(
                            batch_size=self.max_num_tokens,
                            dtype=self.model_config.dtype,
                            device=self.device,
                        )
                    )

                intermediate_tensors = self.sync_and_slice_intermediate_tensors(
                    num_tokens_padded, None, False
                )

            if ubatch_slices_padded is not None:
                # Adjust values to reflect a single ubatch.
                # TODO(sage,lucas): this is cruft that should be addressed in
                #  the padding refactor.
                num_tokens_padded = ubatch_slices_padded[0].num_tokens
                if num_tokens_across_dp is not None:
                    num_tokens_across_dp[:] = num_tokens_padded

            with (
                self.maybe_randomize_inputs(input_ids, inputs_embeds),
                set_forward_context(
                    attn_metadata,
                    self.vllm_config,
                    num_tokens=num_tokens_padded,
                    num_tokens_across_dp=num_tokens_across_dp,
                    cudagraph_runtime_mode=cudagraph_runtime_mode,
                    batch_descriptor=batch_desc,
                    ubatch_slices=ubatch_slices_padded,
                ),
            ):
                outputs = self.model(
                    input_ids=input_ids,
                    positions=positions,
                    intermediate_tensors=intermediate_tensors,
                    inputs_embeds=inputs_embeds,
                    **model_kwargs,
                )

            if self.use_aux_hidden_state_outputs:
                hidden_states, _ = outputs
            else:
                hidden_states = outputs

            if self.speculative_config and self.speculative_config.use_eagle():
                assert isinstance(self.drafter, EagleProposer)
                # Eagle currently only supports PIECEWISE cudagraphs.
                # Therefore only use cudagraphs if the main model uses PIECEWISE
                # NOTE(lucas): this is a hack, need to clean up.
                use_cudagraphs = (
                    (
                        is_graph_capturing
                        and cudagraph_runtime_mode == CUDAGraphMode.PIECEWISE
                    )
                    or (
                        not is_graph_capturing
                        and cudagraph_runtime_mode != CUDAGraphMode.NONE
                    )
                ) and not self.speculative_config.enforce_eager

                # Note(gnovack) - We need to disable cudagraphs for one of the two
                # lora cases when cudagraph_specialize_lora is enabled. This is a
                # short term mitigation for issue mentioned in
                # https://github.com/vllm-project/vllm/issues/28334
                if self.compilation_config.cudagraph_specialize_lora and activate_lora:
                    use_cudagraphs = False

                self.drafter.dummy_run(
                    num_tokens,
                    use_cudagraphs=use_cudagraphs,
                    is_graph_capturing=is_graph_capturing,
                )

        # We register layerwise NVTX hooks here after the first dynamo tracing is
        # done to avoid nvtx operations in hook functions being traced by
        # torch dynamo and causing graph breaks.
        # Note that for DYNAMO_ONCE and VLLM_COMPILE mode,
        # compiled model's dynamo tracing is only done once and the compiled model's
        # __call__ function is replaced by calling the compiled function.
        # So it's safe to register hooks here. Hooks will be registered to
        # both compiled and uncompiled models but they will never
        # be called on the compiled model execution path.
        self._register_layerwise_nvtx_hooks()

        # This is necessary to avoid blocking DP.
        # For dummy runs, we typically skip EPLB since we don't have any real
        # requests to process.
        # However, in DP settings, there may be cases when some DP ranks do
        # not have any requests to process, so they're executing dummy batches.
        # In such cases, we still have to trigger EPLB to make sure
        # ranks execute the rearrangement in synchronization.
        if not skip_eplb:
            self.eplb_step(is_dummy=True, is_profile=is_profile)

        logit_indices = np.cumsum(num_scheduled_tokens) - 1
        logit_indices_device = torch.from_numpy(logit_indices).to(
            self.device, non_blocking=True
        )
        return hidden_states, hidden_states[logit_indices_device]

    @torch.inference_mode()
    def _dummy_sampler_run(
        self,
        hidden_states: torch.Tensor,
    ) -> torch.Tensor:
        # The dummy hidden states may contain special values,
        # like `inf` or `nan`.
        # To avoid breaking the sampler, we use a random tensor here instead.

        if supports_mm_encoder_only(self.model):
            # MM Encoder only model no need to run sampler.
            return torch.tensor([])

        hidden_states = torch.rand_like(hidden_states)

        logits = self.model.compute_logits(hidden_states)
        num_reqs = logits.size(0)

        dummy_tensors = lambda v: torch.full((num_reqs,), v, device=self.device)

        dummy_metadata = SamplingMetadata(
            temperature=dummy_tensors(0.5),
            all_greedy=False,
            all_random=False,
            top_p=dummy_tensors(0.9),
            top_k=dummy_tensors(logits.size(1) - 1),
            generators={},
            max_num_logprobs=None,
            no_penalties=True,
            prompt_token_ids=None,
            frequency_penalties=dummy_tensors(0.1),
            presence_penalties=dummy_tensors(0.1),
            repetition_penalties=dummy_tensors(0.1),
            output_token_ids=[[] for _ in range(num_reqs)],
            spec_token_ids=[[] for _ in range(num_reqs)],
            allowed_token_ids_mask=None,
            bad_words_token_ids={},
            logitsprocs=LogitsProcessors(),
        )
        try:
            sampler_output = self.sampler(
                logits=logits, sampling_metadata=dummy_metadata
            )
        except RuntimeError as e:
            if "out of memory" in str(e):
                raise RuntimeError(
                    "CUDA out of memory occurred when warming up sampler with "
                    f"{num_reqs} dummy requests. Please try lowering "
                    "`max_num_seqs` or `gpu_memory_utilization` when "
                    "initializing the engine."
                ) from e
            else:
                raise e
        if self.speculative_config:
            draft_token_ids = [[0] for _ in range(num_reqs)]
            dummy_spec_decode_metadata = SpecDecodeMetadata.make_dummy(
                draft_token_ids, self.device
            )

            num_tokens = sum(len(ids) for ids in draft_token_ids)
            # draft_probs = torch.randn(
            #     num_tokens, logits.shape[-1], device=self.device,
            #     dtype=logits.dtype)
            draft_probs = None
            logits = torch.randn(
                num_tokens + num_reqs,
                logits.shape[-1],
                device=self.device,
                dtype=logits.dtype,
            )
            self.rejection_sampler(
                dummy_spec_decode_metadata,
                draft_probs,
                logits,
                dummy_metadata,
            )
        return sampler_output

    def _dummy_pooler_run_task(
        self,
        hidden_states: torch.Tensor,
        task: PoolingTask,
    ) -> PoolerOutput:
        num_tokens = hidden_states.shape[0]
        max_num_reqs = self.scheduler_config.max_num_seqs
        num_reqs = min(num_tokens, max_num_reqs)
        min_tokens_per_req = num_tokens // num_reqs
        num_scheduled_tokens_np = np.full(num_reqs, min_tokens_per_req)
        num_scheduled_tokens_np[-1] += num_tokens % num_reqs
        assert np.sum(num_scheduled_tokens_np) == num_tokens
        assert len(num_scheduled_tokens_np) == num_reqs

        req_num_tokens = num_tokens // num_reqs

        dummy_prompt_lens = torch.from_numpy(num_scheduled_tokens_np)
        dummy_token_ids = torch.zeros(
            (num_reqs, req_num_tokens), dtype=torch.int32, device=self.device
        )

        model = cast(VllmModelForPooling, self.get_model())
        dummy_pooling_params = PoolingParams(task=task)
        dummy_pooling_params.verify(task=task, model_config=self.model_config)
        to_update = model.pooler.get_pooling_updates(task)
        to_update.apply(dummy_pooling_params)

        dummy_metadata = PoolingMetadata(
            prompt_lens=dummy_prompt_lens,
            prompt_token_ids=dummy_token_ids,
            pooling_params=[dummy_pooling_params] * num_reqs,
            pooling_states=[PoolingStates() for i in range(num_reqs)],
        )

        dummy_metadata.build_pooling_cursor(
            num_scheduled_tokens_np,
            seq_lens_cpu=dummy_prompt_lens,
            device=hidden_states.device,
        )

        try:
            return model.pooler(
                hidden_states=hidden_states, pooling_metadata=dummy_metadata
            )
        except RuntimeError as e:
            if "out of memory" in str(e):
                raise RuntimeError(
                    "CUDA out of memory occurred when warming up pooler "
                    f"({task=}) with {num_reqs} dummy requests. Please try "
                    "lowering `max_num_seqs` or `gpu_memory_utilization` when "
                    "initializing the engine."
                ) from e
            else:
                raise e

    @torch.inference_mode()
    def _dummy_pooler_run(
        self,
        hidden_states: torch.Tensor,
    ) -> PoolerOutput:
        if supports_mm_encoder_only(self.model):
            # MM Encoder only model not need to run pooler.
            return torch.tensor([])

        # Find the task that has the largest output for subsequent steps
        supported_pooling_tasks = self.get_supported_pooling_tasks()

        if not supported_pooling_tasks:
            raise RuntimeError(
                f"Model {self.model_config.model} does not support "
                "any pooling tasks. See "
                "https://docs.vllm.ai/en/latest/models/pooling_models.html "
                "to learn more."
            )

        output_size = dict[PoolingTask, float]()
        for task in supported_pooling_tasks:
            # Run a full batch with each task to ensure none of them OOMs
            output = self._dummy_pooler_run_task(hidden_states, task)
            output_size[task] = sum(o.nbytes for o in output)
            del output  # Allow GC

        max_task = max(output_size.items(), key=lambda x: x[1])[0]
        return self._dummy_pooler_run_task(hidden_states, max_task)

    def profile_run(self) -> None:
        # Profile with multimodal encoder & encoder cache.
        if self.supports_mm_inputs:
            mm_config = self.model_config.multimodal_config
            if mm_config is not None and mm_config.skip_mm_profiling:
                logger.info(
                    "Skipping memory profiling for multimodal encoder and "
                    "encoder cache."
                )
            else:
                mm_budget = self.mm_budget
                assert mm_budget is not None

                if (encoder_budget := mm_budget.get_encoder_budget()) > 0:
                    # NOTE: Currently model is profiled with a single non-text
                    # modality with the max possible input tokens even when
                    # it supports multiple.
                    dummy_modality = mm_budget.get_modality_with_max_tokens()
                    max_mm_items_per_batch = mm_budget.max_items_per_batch_by_modality[
                        dummy_modality
                    ]

                    logger.info(
                        "Encoder cache will be initialized with a budget of "
                        "%s tokens, and profiled with %s %s items of the "
                        "maximum feature size.",
                        encoder_budget,
                        max_mm_items_per_batch,
                        dummy_modality,
                    )

                    # Create dummy batch of multimodal inputs.
                    batched_dummy_mm_inputs = self._get_mm_dummy_batch(
                        dummy_modality,
                        max_mm_items_per_batch,
                    )

                    # Run multimodal encoder.
                    dummy_encoder_outputs = self.model.embed_multimodal(
                        **batched_dummy_mm_inputs
                    )

                    sanity_check_mm_encoder_outputs(
                        dummy_encoder_outputs,
                        expected_num_items=max_mm_items_per_batch,
                    )
                    for i, output in enumerate(dummy_encoder_outputs):
                        self.encoder_cache[f"tmp_{i}"] = output

        # Add `is_profile` here to pre-allocate communication buffers
        hidden_states, last_hidden_states = self._dummy_run(
            self.max_num_tokens, is_profile=True
        )
        if get_pp_group().is_last_rank:
            if self.is_pooling_model:
                output = self._dummy_pooler_run(hidden_states)
            else:
                output = self._dummy_sampler_run(last_hidden_states)
        else:
            output = None
        self._sync_device()
        del hidden_states, output
        self.encoder_cache.clear()
        gc.collect()

    def capture_model(self) -> int:
        if self.compilation_config.cudagraph_mode == CUDAGraphMode.NONE:
            logger.warning(
                "Skipping CUDA graph capture. To turn on CUDA graph capture, "
                "ensure `cudagraph_mode` was not manually set to `NONE`"
            )
            return 0

        compilation_counter.num_gpu_runner_capture_triggers += 1

        start_time = time.perf_counter()

        @contextmanager
        def freeze_gc():
            # Optimize garbage collection during CUDA graph capture.
            # Clean up, then freeze all remaining objects from being included
            # in future collections.
            gc.collect()
            should_freeze = not envs.VLLM_ENABLE_CUDAGRAPH_GC
            if should_freeze:
                gc.freeze()
            try:
                yield
            finally:
                if should_freeze:
                    gc.unfreeze()
                    gc.collect()

        # Trigger CUDA graph capture for specific shapes.
        # Capture the large shapes first so that the smaller shapes
        # can reuse the memory pool allocated for the large shapes.
        set_cudagraph_capturing_enabled(True)
        with freeze_gc(), graph_capture(device=self.device):
            start_free_gpu_memory = torch.cuda.mem_get_info()[0]
            cudagraph_mode = self.compilation_config.cudagraph_mode
            assert cudagraph_mode is not None

            if self.lora_config:
                if self.compilation_config.cudagraph_specialize_lora:
                    lora_cases = [True, False]
                else:
                    lora_cases = [True]
            else:
                lora_cases = [False]

            if cudagraph_mode.mixed_mode() != CUDAGraphMode.NONE:
                cudagraph_runtime_mode = cudagraph_mode.mixed_mode()
                # make sure we capture the largest batch size first
                compilation_cases = list(
                    product(reversed(self.cudagraph_batch_sizes), lora_cases)
                )
                self._capture_cudagraphs(
                    compilation_cases,
                    cudagraph_runtime_mode=cudagraph_runtime_mode,
                    uniform_decode=False,
                )

            # Capture full cudagraph for uniform decode batches if we
            # don't already have full mixed prefill-decode cudagraphs.
            if (
                cudagraph_mode.decode_mode() == CUDAGraphMode.FULL
                and cudagraph_mode.separate_routine()
            ):
                max_num_tokens = (
                    self.scheduler_config.max_num_seqs * self.uniform_decode_query_len
                )
                decode_cudagraph_batch_sizes = [
                    x
                    for x in self.cudagraph_batch_sizes
                    if max_num_tokens >= x >= self.uniform_decode_query_len
                ]
                compilation_cases_decode = list(
                    product(reversed(decode_cudagraph_batch_sizes), lora_cases)
                )
                self._capture_cudagraphs(
                    compilation_cases=compilation_cases_decode,
                    cudagraph_runtime_mode=CUDAGraphMode.FULL,
                    uniform_decode=True,
                )

            torch.cuda.synchronize()
            end_free_gpu_memory = torch.cuda.mem_get_info()[0]

        # Disable cudagraph capturing globally, so any unexpected cudagraph
        # capturing will be detected and raise an error after here.
        # Note: We don't put it into graph_capture context manager because
        # we may do lazy capturing in future that still allows capturing
        # after here.
        set_cudagraph_capturing_enabled(False)

        # Lock workspace to prevent resizing during execution.
        # Max workspace sizes should have been captured during warmup/profiling.
        lock_workspace()

        end_time = time.perf_counter()
        elapsed_time = end_time - start_time
        cuda_graph_size = start_free_gpu_memory - end_free_gpu_memory
        # This usually takes 5~20 seconds.
        logger.info_once(
            "Graph capturing finished in %.0f secs, took %.2f GiB",
            elapsed_time,
            cuda_graph_size / (1 << 30),
            scope="local",
        )
        return cuda_graph_size

    def _capture_cudagraphs(
        self,
        compilation_cases: list[tuple[int, bool]],
        cudagraph_runtime_mode: CUDAGraphMode,
        uniform_decode: bool,
    ):
        assert (
            cudagraph_runtime_mode != CUDAGraphMode.NONE
            and cudagraph_runtime_mode.valid_runtime_modes()
        ), f"Invalid cudagraph runtime mode: {cudagraph_runtime_mode}"

        # Only rank 0 should print progress bar during capture
        if is_global_first_rank():
            compilation_cases = tqdm(
                compilation_cases,
                disable=not self.load_config.use_tqdm_on_load,
                desc="Capturing CUDA graphs ({}, {})".format(
                    "decode" if uniform_decode else "mixed prefill-decode",
                    cudagraph_runtime_mode.name,
                ),
            )

        # We skip EPLB here since we don't want to record dummy metrics
        for num_tokens, activate_lora in compilation_cases:
            # We currently only capture ubatched graphs when its a FULL
            # cudagraph, a uniform decode batch, and the number of tokens
            # is above the threshold. Otherwise we just capture a non-ubatched
            # version of the graph
            allow_microbatching = (
                self.parallel_config.use_ubatching
                and cudagraph_runtime_mode == CUDAGraphMode.FULL
                and uniform_decode
                and check_ubatch_thresholds(
                    config=self.vllm_config.parallel_config,
                    num_tokens=num_tokens,
                    uniform_decode=uniform_decode,
                )
            )

            for _ in range(self.compilation_config.cudagraph_num_of_warmups):
                # Use CUDAGraphRuntimeStyle.NONE (default) for warmup.
                # But be careful, warm up with `NONE`is orthogonal to
                # if we want to warm up attention or not. This is
                # different from the case where `FULL` implies capture
                # attention while `PIECEWISE` implies no attention.
                force_attention = cudagraph_runtime_mode == CUDAGraphMode.FULL
                self._dummy_run(
                    num_tokens,
                    cudagraph_runtime_mode=CUDAGraphMode.NONE,
                    force_attention=force_attention,
                    uniform_decode=uniform_decode,
                    allow_microbatching=allow_microbatching,
                    skip_eplb=True,
                    remove_lora=False,
                    activate_lora=activate_lora,
                )
            self._dummy_run(
                num_tokens,
                cudagraph_runtime_mode=cudagraph_runtime_mode,
                uniform_decode=uniform_decode,
                allow_microbatching=allow_microbatching,
                skip_eplb=True,
                remove_lora=False,
                activate_lora=activate_lora,
                is_graph_capturing=True,
            )
        self.maybe_remove_all_loras(self.lora_config)

    def initialize_attn_backend(self, kv_cache_config: KVCacheConfig) -> None:
        """
        Initialize the attention backends and attention metadata builders.
        """
        assert len(self.attn_groups) == 0, "Attention backends are already initialized"

        class AttentionGroupKey(NamedTuple):
            attn_backend: type[AttentionBackend]
            kv_cache_spec: KVCacheSpec

        def get_attn_backends_for_group(
            kv_cache_group_spec: KVCacheGroupSpec,
        ) -> tuple[dict[AttentionGroupKey, list[str]], set[type[AttentionBackend]]]:
            layer_type = cast(type[Any], AttentionLayerBase)
            layers = get_layers_from_vllm_config(
                self.vllm_config, layer_type, kv_cache_group_spec.layer_names
            )
            attn_backends = {}
            attn_backend_layers = defaultdict(list)
            # Dedupe based on full class name; this is a bit safer than
            # using the class itself as the key because when we create dynamic
            # attention backend subclasses (e.g. ChunkedLocalAttention) unless
            # they are cached correctly, there will be different objects per
            # layer.
            for layer_name in kv_cache_group_spec.layer_names:
                attn_backend = layers[layer_name].get_attn_backend()

                if layer_name in self.kv_sharing_fast_prefill_eligible_layers:
                    attn_backend = create_fast_prefill_custom_backend(
                        "FastPrefill",
                        attn_backend,  # type: ignore[arg-type]
                    )

                full_cls_name = attn_backend.full_cls_name()
                layer_kv_cache_spec = kv_cache_group_spec.kv_cache_spec
                if isinstance(layer_kv_cache_spec, UniformTypeKVCacheSpecs):
                    layer_kv_cache_spec = layer_kv_cache_spec.kv_cache_specs[layer_name]
                key = (full_cls_name, layer_kv_cache_spec)
                attn_backends[key] = AttentionGroupKey(
                    attn_backend, layer_kv_cache_spec
                )
                attn_backend_layers[key].append(layer_name)
            return (
                {attn_backends[k]: v for k, v in attn_backend_layers.items()},
                set(group_key.attn_backend for group_key in attn_backends.values()),
            )

        def create_attn_groups(
            attn_backends_map: dict[AttentionGroupKey, list[str]],
            kv_cache_group_id: int,
        ) -> list[AttentionGroup]:
            attn_groups: list[AttentionGroup] = []
            for (attn_backend, kv_cache_spec), layer_names in attn_backends_map.items():
                attn_group = AttentionGroup(
                    attn_backend,
                    layer_names,
                    kv_cache_spec,
                    kv_cache_group_id,
                )

                attn_groups.append(attn_group)
            return attn_groups

        attention_backend_maps = []
        attention_backend_list = []
        for kv_cache_group_spec in kv_cache_config.kv_cache_groups:
            attn_backends = get_attn_backends_for_group(kv_cache_group_spec)
            attention_backend_maps.append(attn_backends[0])
            attention_backend_list.append(attn_backends[1])

        # Resolve cudagraph_mode before actually initialize metadata_builders
        self._check_and_update_cudagraph_mode(
            attention_backend_list, kv_cache_config.kv_cache_groups
        )

        # Check if attention backend supports PCP&DCP and related features.
        check_attention_cp_compatibility(self.vllm_config)

        for i, attn_backend_map in enumerate(attention_backend_maps):
            self.attn_groups.append(create_attn_groups(attn_backend_map, i))

    def initialize_metadata_builders(
        self, kv_cache_config: KVCacheConfig, kernel_block_sizes: list[int]
    ) -> None:
        """
        Create the metadata builders for all KV cache groups and attn groups.
        """
        for kv_cache_group_id in range(len(kv_cache_config.kv_cache_groups)):
            for attn_group in self.attn_groups[kv_cache_group_id]:
                attn_group.create_metadata_builders(
                    self.vllm_config,
                    self.device,
                    kernel_block_sizes[kv_cache_group_id]
                    if kv_cache_group_id < len(kernel_block_sizes)
                    else None,
                    num_metadata_builders=1
                    if not self.parallel_config.use_ubatching
                    else self.parallel_config.num_ubatches,
                )
        # Calculate reorder batch threshold (if needed)
        # Note (tdoublep): do this *after* constructing builders,
        # because some of them change the threshold at init time.
        self.calculate_reorder_batch_threshold()

    def _check_and_update_cudagraph_mode(
        self,
        attention_backends: list[set[type[AttentionBackend]]],
        kv_cache_groups: list[KVCacheGroupSpec],
    ) -> None:
        """
        Resolve the cudagraph_mode when there are multiple attention
        groups with potential conflicting CUDA graph support.
        Then initialize the cudagraph_dispatcher based on the resolved
        cudagraph_mode.
        """
        min_cg_support = AttentionCGSupport.ALWAYS
        min_cg_backend_name = None

        for attn_backend_set, kv_cache_group in zip(
            attention_backends, kv_cache_groups
        ):
            for attn_backend in attn_backend_set:
                builder_cls = attn_backend.get_builder_cls()

                cg_support = builder_cls.get_cudagraph_support(
                    self.vllm_config, kv_cache_group.kv_cache_spec
                )
                if cg_support.value < min_cg_support.value:
                    min_cg_support = cg_support
                    min_cg_backend_name = attn_backend.__name__
        # Flexible resolve the cudagraph mode
        cudagraph_mode = self.compilation_config.cudagraph_mode
        assert cudagraph_mode is not None
        # check cudagraph for mixed batch is supported
        if (
            cudagraph_mode.mixed_mode() == CUDAGraphMode.FULL
            and min_cg_support != AttentionCGSupport.ALWAYS
        ):
            msg = (
                f"CUDAGraphMode.{cudagraph_mode.name} is not supported "
                f"with {min_cg_backend_name} backend (support: "
                f"{min_cg_support})"
            )
            if min_cg_support == AttentionCGSupport.NEVER:
                # if not supported any full cudagraphs, just raise it.
                msg += (
                    "; please try cudagraph_mode=PIECEWISE, and "
                    "make sure compilation mode is VLLM_COMPILE"
                )
                raise ValueError(msg)

            # attempt to resolve the full cudagraph related mode
            if self.compilation_config.splitting_ops_contain_attention():
                msg += "; setting cudagraph_mode=FULL_AND_PIECEWISE"
                cudagraph_mode = self.compilation_config.cudagraph_mode = (
                    CUDAGraphMode.FULL_AND_PIECEWISE
                )
            else:
                msg += "; setting cudagraph_mode=FULL_DECODE_ONLY"
                cudagraph_mode = self.compilation_config.cudagraph_mode = (
                    CUDAGraphMode.FULL_DECODE_ONLY
                )
            logger.warning(msg)

        # check that if we are doing decode full-cudagraphs it is supported
        if (
            cudagraph_mode.decode_mode() == CUDAGraphMode.FULL
            and min_cg_support == AttentionCGSupport.NEVER
        ):
            msg = (
                f"CUDAGraphMode.{cudagraph_mode.name} is not supported "
                f"with {min_cg_backend_name} backend (support: "
                f"{min_cg_support})"
            )
            if self.compilation_config.mode == CompilationMode.VLLM_COMPILE and (
                self.compilation_config.splitting_ops_contain_attention()
                or self.compilation_config.use_inductor_graph_partition
            ):
                msg += (
                    "; setting cudagraph_mode=PIECEWISE because "
                    "attention is compiled piecewise"
                )
                cudagraph_mode = self.compilation_config.cudagraph_mode = (
                    CUDAGraphMode.PIECEWISE
                )
            else:
                msg += (
                    "; setting cudagraph_mode=NONE because "
                    "attention is not compiled piecewise"
                )
                cudagraph_mode = self.compilation_config.cudagraph_mode = (
                    CUDAGraphMode.NONE
                )
            logger.warning(msg)

        # check that if we are doing spec-decode + decode full-cudagraphs it is
        # supported
        if (
            cudagraph_mode.decode_mode() == CUDAGraphMode.FULL
            and self.uniform_decode_query_len > 1
            and min_cg_support.value < AttentionCGSupport.UNIFORM_BATCH.value
        ):
            msg = (
                f"CUDAGraphMode.{cudagraph_mode.name} is not supported"
                f" with spec-decode for attention backend "
                f"{min_cg_backend_name} (support: {min_cg_support})"
            )
            if self.compilation_config.splitting_ops_contain_attention():
                msg += "; setting cudagraph_mode=PIECEWISE"
                cudagraph_mode = self.compilation_config.cudagraph_mode = (
                    CUDAGraphMode.PIECEWISE
                )
            else:
                msg += "; setting cudagraph_mode=NONE"
                cudagraph_mode = self.compilation_config.cudagraph_mode = (
                    CUDAGraphMode.NONE
                )
            logger.warning(msg)

        # double check that we can support full cudagraph if they are requested
        # even after automatic downgrades
        if (
            cudagraph_mode.has_full_cudagraphs()
            and min_cg_support == AttentionCGSupport.NEVER
        ):
            raise ValueError(
                f"CUDAGraphMode.{cudagraph_mode.name} is not "
                f"supported with {min_cg_backend_name} backend ("
                f"support:{min_cg_support}) "
                "; please try cudagraph_mode=PIECEWISE, "
                "and make sure compilation mode is VLLM_COMPILE"
            )

        # if we have dedicated decode cudagraphs, and spec-decode is enabled,
        # we need to adjust the cudagraph sizes to be a multiple of the uniform
        # decode query length to avoid: https://github.com/vllm-project/vllm/issues/28207
        # temp-fix: https://github.com/vllm-project/vllm/issues/28207#issuecomment-3504004536
        # Will be removed in the near future when we have separate cudagraph capture
        # sizes for decode and mixed prefill-decode.
        if (
            cudagraph_mode.decode_mode() == CUDAGraphMode.FULL
            and cudagraph_mode.separate_routine()
            and self.uniform_decode_query_len > 1
        ):
            self.compilation_config.adjust_cudagraph_sizes_for_spec_decode(
                self.uniform_decode_query_len, self.parallel_config.tensor_parallel_size
            )
            capture_sizes = self.compilation_config.cudagraph_capture_sizes
            self.cudagraph_batch_sizes = (
                capture_sizes if capture_sizes is not None else []
            )

        # Trigger cudagraph dispatching keys initialization after
        # resolved cudagraph mode.
        self.compilation_config.cudagraph_mode = cudagraph_mode
        self.cudagraph_dispatcher.initialize_cudagraph_keys(
            cudagraph_mode, self.uniform_decode_query_len
        )

    def calculate_reorder_batch_threshold(self) -> None:
        """
        Choose the minimum reorder batch threshold from all attention groups.
        Backends should be able to support lower threshold then what they request
        just may have a performance penalty due to that backend treating decodes
        as prefills.
        """

        min_none_high = lambda a, b: a if b is None else b if a is None else min(a, b)

        reorder_batch_thresholds: list[int | None] = [
            group.get_metadata_builder().reorder_batch_threshold
            for group in self._attn_group_iterator()
        ]
        # If there are no attention groups (attention-free model) or no backend
        # reports a threshold, leave reordering disabled.
        if len(reorder_batch_thresholds) == 0:
            self.reorder_batch_threshold = None
            return
        self.reorder_batch_threshold = reduce(min_none_high, reorder_batch_thresholds)  # type: ignore[assignment]

    @staticmethod
    def select_common_block_size(
        kv_manager_block_size: int, attn_groups: list[AttentionGroup]
    ) -> int:
        """
        Select a block size that is supported by all backends and is a factor of
        kv_manager_block_size.

        If kv_manager_block_size is supported by all backends, return it directly.
        Otherwise, return the max supported size.

        Args:
            kv_manager_block_size: Block size of KV cache
            attn_groups: List of attention groups

        Returns:
            The selected block size

        Raises:
            ValueError: If no valid block size found
        """

        def block_size_is_supported(
            backends: list[type[AttentionBackend]], block_size: int
        ) -> bool:
            """
            Check if the block size is supported by all backends.
            """
            for backend in backends:
                is_supported = False
                for supported_size in backend.get_supported_kernel_block_sizes():
                    if isinstance(supported_size, int):
                        if block_size == supported_size:
                            is_supported = True
                    elif isinstance(supported_size, MultipleOf):
                        if block_size % supported_size.base == 0:
                            is_supported = True
                    else:
                        raise ValueError(f"Unknown supported size: {supported_size}")
                if not is_supported:
                    return False
            return True

        backends = [group.backend for group in attn_groups]

        # Case 1: if the block_size of kv cache manager is supported by all backends,
        # return it directly
        if block_size_is_supported(backends, kv_manager_block_size):
            return kv_manager_block_size

        # Case 2: otherwise, the block_size must be an `int`-format supported size of
        # at least one backend. Iterate over all `int`-format supported sizes in
        # descending order and return the first one that is supported by all backends.
        # Simple proof:
        # If the supported size b is in MultipleOf(x_i) format for all attention
        # backends i, and b a factor of kv_manager_block_size, then
        # kv_manager_block_size also satisfies MultipleOf(x_i) for all i. We will
        # return kv_manager_block_size in case 1.
        all_int_supported_sizes = set(
            supported_size
            for backend in backends
            for supported_size in backend.get_supported_kernel_block_sizes()
            if isinstance(supported_size, int)
        )

        for supported_size in sorted(all_int_supported_sizes, reverse=True):
            if kv_manager_block_size % supported_size != 0:
                continue
            if block_size_is_supported(backends, supported_size):
                return supported_size
        raise ValueError(f"No common block size for {kv_manager_block_size}. ")

    def may_reinitialize_input_batch(
        self, kv_cache_config: KVCacheConfig, kernel_block_sizes: list[int]
    ) -> None:
        """
        Re-initialize the input batch if the block sizes are different from
        `[self.cache_config.block_size]`. This usually happens when there
        are multiple KV cache groups.

        Args:
            kv_cache_config: The KV cache configuration.
            kernel_block_sizes: The kernel block sizes for each KV cache group.
        """
        block_sizes = [
            kv_cache_group.kv_cache_spec.block_size
            for kv_cache_group in kv_cache_config.kv_cache_groups
            if not isinstance(kv_cache_group.kv_cache_spec, EncoderOnlyAttentionSpec)
        ]

        if block_sizes != [self.cache_config.block_size] or kernel_block_sizes != [
            self.cache_config.block_size
        ]:
            assert self.cache_config.cpu_offload_gb == 0, (
                "Cannot re-initialize the input batch when CPU weight "
                "offloading is enabled. See https://github.com/vllm-project/vllm/pull/18298 "  # noqa: E501
                "for more details."
            )
            self.input_batch = InputBatch(
                max_num_reqs=self.max_num_reqs,
                max_model_len=max(self.max_model_len, self.max_encoder_len),
                max_num_batched_tokens=self.max_num_tokens,
                device=self.device,
                pin_memory=self.pin_memory,
                vocab_size=self.model_config.get_vocab_size(),
                block_sizes=block_sizes,
                kernel_block_sizes=kernel_block_sizes,
                is_spec_decode=bool(self.vllm_config.speculative_config),
                logitsprocs=self.input_batch.logitsprocs,
                logitsprocs_need_output_token_ids=self.input_batch.logitsprocs_need_output_token_ids,
                is_pooling_model=self.is_pooling_model,
                num_speculative_tokens=self.num_spec_tokens,
            )

    def _allocate_kv_cache_tensors(
        self, kv_cache_config: KVCacheConfig
    ) -> dict[str, torch.Tensor]:
        """
        Initializes the KV cache buffer with the correct size. The buffer needs
        to be reshaped to the desired shape before being used by the models.

        Args:
            kv_cache_config: The KV cache config
        Returns:
            dict[str, torch.Tensor]: A map between layer names to their
            corresponding memory buffer for KV cache.
        """
        kv_cache_raw_tensors: dict[str, torch.Tensor] = {}
        for kv_cache_tensor in kv_cache_config.kv_cache_tensors:
            tensor = torch.zeros(
                kv_cache_tensor.size, dtype=torch.int8, device=self.device
            )
            for layer_name in kv_cache_tensor.shared_by:
                kv_cache_raw_tensors[layer_name] = tensor

        layer_names = set()
        for group in kv_cache_config.kv_cache_groups:
            for layer_name in group.layer_names:
                if layer_name in self.runner_only_attn_layers:
                    continue
                layer_names.add(layer_name)
        assert layer_names == set(kv_cache_raw_tensors.keys()), (
            "Some layers are not correctly initialized"
        )
        return kv_cache_raw_tensors

    def _attn_group_iterator(self) -> Iterator[AttentionGroup]:
        return itertools.chain.from_iterable(self.attn_groups)

    def _kv_cache_spec_attn_group_iterator(self) -> Iterator[AttentionGroup]:
        if not self.kv_cache_config.kv_cache_groups:
            return
        for attn_groups in self.attn_groups:
            yield from attn_groups

    def _prepare_kernel_block_sizes(self, kv_cache_config: KVCacheConfig) -> list[int]:
        """
        Generate kernel_block_sizes that matches each block_size.

        For attention backends that support virtual block splitting,
        use the supported block sizes from the backend.
        For other backends (like Mamba), use the same block size (no splitting).

        Args:
            kv_cache_config: The KV cache configuration.

        Returns:
            list[int]: List of kernel block sizes for each cache group.
        """
        kernel_block_sizes = []
        for kv_cache_gid, kv_cache_group in enumerate(kv_cache_config.kv_cache_groups):
            kv_cache_spec = kv_cache_group.kv_cache_spec
            if isinstance(kv_cache_spec, UniformTypeKVCacheSpecs):
                # All layers in the UniformTypeKVCacheSpecs have the same type,
                # Pick an arbitrary one to dispatch.
                kv_cache_spec = next(iter(kv_cache_spec.kv_cache_specs.values()))
            if isinstance(kv_cache_spec, EncoderOnlyAttentionSpec):
                continue
            elif isinstance(kv_cache_spec, AttentionSpec):
                # This is an attention backend that supports virtual
                # block splitting. Get the supported block sizes from
                # all backends in the group.
                attn_groups = self.attn_groups[kv_cache_gid]
                kv_manager_block_size = kv_cache_group.kv_cache_spec.block_size
                selected_kernel_size = self.select_common_block_size(
                    kv_manager_block_size, attn_groups
                )
                kernel_block_sizes.append(selected_kernel_size)
            elif isinstance(kv_cache_spec, MambaSpec):
                # This is likely Mamba or other non-attention cache,
                # no splitting.
                kernel_block_sizes.append(kv_cache_spec.block_size)
            else:
                raise NotImplementedError(
                    f"unknown kv cache spec {kv_cache_group.kv_cache_spec}"
                )
        return kernel_block_sizes

    def _reshape_kv_cache_tensors(
        self,
        kv_cache_config: KVCacheConfig,
        kv_cache_raw_tensors: dict[str, torch.Tensor],
        kernel_block_sizes: list[int],
    ) -> dict[str, torch.Tensor]:
        """
        Reshape the KV cache tensors to the desired shape and dtype.

        Args:
            kv_cache_config: The KV cache config
            kv_cache_raw_tensors: The KV cache buffer of each layer, with
                correct size but uninitialized shape.
            kernel_block_sizes: The kernel block sizes for each KV cache group.
        Returns:
            Dict[str, torch.Tensor]: A map between layer names to their
            corresponding memory buffer for KV cache.
        """
        kv_caches: dict[str, torch.Tensor] = {}
        has_attn, has_mamba = False, False
        for group in self._kv_cache_spec_attn_group_iterator():
            kv_cache_spec = group.kv_cache_spec
            attn_backend = group.backend
            if group.kv_cache_group_id == len(kernel_block_sizes):
                # There may be a last group for layers without kv cache.
                continue
            kernel_block_size = kernel_block_sizes[group.kv_cache_group_id]
            for layer_name in group.layer_names:
                if layer_name in self.runner_only_attn_layers:
                    continue
                raw_tensor = kv_cache_raw_tensors[layer_name]
                assert raw_tensor.numel() % kv_cache_spec.page_size_bytes == 0
                num_blocks = raw_tensor.numel() // kv_cache_spec.page_size_bytes
                if isinstance(kv_cache_spec, AttentionSpec):
                    has_attn = True
                    num_blocks_per_kv_block = (
                        kv_cache_spec.block_size // kernel_block_size
                    )
                    kernel_num_blocks = num_blocks * num_blocks_per_kv_block

                    kv_cache_shape = attn_backend.get_kv_cache_shape(
                        kernel_num_blocks,
                        kernel_block_size,
                        kv_cache_spec.num_kv_heads,
                        kv_cache_spec.head_size,
                        cache_dtype_str=self.cache_config.cache_dtype,
                    )
                    dtype = kv_cache_spec.dtype
                    try:
                        kv_cache_stride_order = attn_backend.get_kv_cache_stride_order()
                        assert len(kv_cache_stride_order) == len(kv_cache_shape)
                    except (AttributeError, NotImplementedError):
                        kv_cache_stride_order = tuple(range(len(kv_cache_shape)))
                    # The allocation respects the backend-defined stride order
                    # to ensure the semantic remains consistent for each
                    # backend. We first obtain the generic kv cache shape and
                    # then permute it according to the stride order which could
                    # result in a non-contiguous tensor.
                    kv_cache_shape = tuple(
                        kv_cache_shape[i] for i in kv_cache_stride_order
                    )
                    # Maintain original KV shape view.
                    inv_order = [
                        kv_cache_stride_order.index(i)
                        for i in range(len(kv_cache_stride_order))
                    ]
                    kv_caches[layer_name] = (
                        kv_cache_raw_tensors[layer_name]
                        .view(dtype)
                        .view(kv_cache_shape)
                        .permute(*inv_order)
                    )
                elif isinstance(kv_cache_spec, MambaSpec):
                    has_mamba = True
                    raw_tensor = kv_cache_raw_tensors[layer_name]
                    state_tensors = []
                    storage_offset_bytes = 0
                    for shape, dtype in zip(kv_cache_spec.shapes, kv_cache_spec.dtypes):
                        dtype_size = get_dtype_size(dtype)
                        num_element_per_page = (
                            kv_cache_spec.page_size_bytes // dtype_size
                        )
                        target_shape = (num_blocks, *shape)
                        stride = torch.empty(target_shape).stride()
                        target_stride = (num_element_per_page, *stride[1:])
                        assert storage_offset_bytes % dtype_size == 0
                        tensor = torch.as_strided(
                            raw_tensor.view(dtype),
                            size=target_shape,
                            stride=target_stride,
                            storage_offset=storage_offset_bytes // dtype_size,
                        )
                        state_tensors.append(tensor)
                        storage_offset_bytes += stride[0] * dtype_size

                    kv_caches[layer_name] = state_tensors
                else:
                    raise NotImplementedError

        if has_attn and has_mamba:
            self._update_hybrid_attention_mamba_layout(kv_caches)

        return kv_caches

    def _update_hybrid_attention_mamba_layout(
        self, kv_caches: dict[str, torch.Tensor]
    ) -> None:
        """
        Update the layout of attention layers from (2, num_blocks, ...) to
        (num_blocks, 2, ...).

        Args:
            kv_caches: The KV cache buffer of each layer.
        """

        for group in self._kv_cache_spec_attn_group_iterator():
            kv_cache_spec = group.kv_cache_spec
            for layer_name in group.layer_names:
                kv_cache = kv_caches[layer_name]
                if isinstance(kv_cache_spec, AttentionSpec) and kv_cache.shape[0] == 2:
                    assert kv_cache.shape[1] != 2, (
                        "Fail to determine whether the layout is "
                        "(2, num_blocks, ...) or (num_blocks, 2, ...) for "
                        f"a tensor of shape {kv_cache.shape}"
                    )
                    hidden_size = kv_cache.shape[2:].numel()
                    kv_cache.as_strided_(
                        size=kv_cache.shape,
                        stride=(hidden_size, 2 * hidden_size, *kv_cache.stride()[2:]),
                    )

    def initialize_kv_cache_tensors(
        self, kv_cache_config: KVCacheConfig, kernel_block_sizes: list[int]
    ) -> dict[str, torch.Tensor]:
        """
        Initialize the memory buffer for KV cache.

        Args:
            kv_cache_config: The KV cache config
            kernel_block_sizes: The kernel block sizes for each KV cache group.

        Returns:
            Dict[str, torch.Tensor]: A map between layer names to their
            corresponding memory buffer for KV cache.
        """

        # Try creating KV caches optimized for kv-connector transfers
        cache_dtype = self.cache_config.cache_dtype
        if self.use_uniform_kv_cache(self.attn_groups, cache_dtype):
            kv_caches, cross_layers_kv_cache, attn_backend = (
                self.allocate_uniform_kv_caches(
                    kv_cache_config,
                    self.attn_groups,
                    cache_dtype,
                    self.device,
                    kernel_block_sizes,
                )
            )
            self.cross_layers_kv_cache = cross_layers_kv_cache
            self.cross_layers_attn_backend = attn_backend
        else:
            # Fallback to the general case
            # Initialize the memory buffer for KV cache
            kv_cache_raw_tensors = self._allocate_kv_cache_tensors(kv_cache_config)

            # Change the memory buffer to the desired shape
            kv_caches = self._reshape_kv_cache_tensors(
                kv_cache_config, kv_cache_raw_tensors, kernel_block_sizes
            )

        # Set up cross-layer KV cache sharing
        for layer_name, target_layer_name in self.shared_kv_cache_layers.items():
            logger.debug("%s reuses KV cache of %s", layer_name, target_layer_name)
            kv_caches[layer_name] = kv_caches[target_layer_name]

        num_attn_module = (
            2 if self.model_config.hf_config.model_type == "longcat_flash" else 1
        )
        bind_kv_cache(
            kv_caches,
            self.compilation_config.static_forward_context,
            self.kv_caches,
            num_attn_module,
        )
        return kv_caches

    def maybe_add_kv_sharing_layers_to_kv_cache_groups(
        self, kv_cache_config: KVCacheConfig
    ) -> None:
        """
        Add layers that re-use KV cache to KV cache group of its target layer.
        Mapping of KV cache tensors happens in `initialize_kv_cache_tensors()`
        """
        if not self.shared_kv_cache_layers:
            # No cross-layer KV sharing, return
            return

        add_kv_sharing_layers_to_kv_cache_groups(
            self.shared_kv_cache_layers,
            kv_cache_config.kv_cache_groups,
            self.runner_only_attn_layers,
        )

        if self.cache_config.kv_sharing_fast_prefill:
            # In You Only Cache Once (https://arxiv.org/abs/2405.05254) or other
            # similar KV sharing setups, only the layers that generate KV caches
            # are involved in the prefill phase, enabling prefill to early exit.
            attn_layers = get_layers_from_vllm_config(self.vllm_config, Attention)
            for layer_name in reversed(attn_layers):
                if layer_name in self.shared_kv_cache_layers:
                    self.kv_sharing_fast_prefill_eligible_layers.add(layer_name)
                else:
                    break

    def initialize_kv_cache(self, kv_cache_config: KVCacheConfig) -> None:
        """
        Initialize KV cache based on `kv_cache_config`.
        Args:
            kv_cache_config: Configuration for the KV cache, including the KV
            cache size of each layer
        """
        kv_cache_config = deepcopy(kv_cache_config)
        self.kv_cache_config = kv_cache_config
        self.may_add_encoder_only_layers_to_kv_cache_config()
        self.maybe_add_kv_sharing_layers_to_kv_cache_groups(kv_cache_config)
        self.initialize_attn_backend(kv_cache_config)
        # The kernel block size for all KV cache groups. For example, if
        # kv_cache_manager uses block_size 256 for a given group, but the attention
        # backends for that group only supports block_size 64, we will return
        # kernel_block_size 64 and split the 256-token-block to 4 blocks with 64
        # tokens each.
        kernel_block_sizes = self._prepare_kernel_block_sizes(kv_cache_config)

        # create metadata builders
        self.initialize_metadata_builders(kv_cache_config, kernel_block_sizes)

        # Reinitialize need to after initialize_attn_backend
        self.may_reinitialize_input_batch(kv_cache_config, kernel_block_sizes)
        kv_caches = self.initialize_kv_cache_tensors(
            kv_cache_config, kernel_block_sizes
        )

        if self.speculative_config and self.speculative_config.use_eagle():
            assert isinstance(self.drafter, EagleProposer)
            # validate all draft model layers belong to the same kv cache
            # group
            self.drafter.validate_same_kv_cache_group(kv_cache_config)

        if has_kv_transfer_group():
            kv_transfer_group = get_kv_transfer_group()
            if self.cross_layers_kv_cache is not None:
                assert self.cross_layers_attn_backend is not None
                kv_transfer_group.register_cross_layers_kv_cache(
                    self.cross_layers_kv_cache, self.cross_layers_attn_backend
                )
            else:
                kv_transfer_group.register_kv_caches(kv_caches)
            kv_transfer_group.set_host_xfer_buffer_ops(copy_kv_blocks)

    def may_add_encoder_only_layers_to_kv_cache_config(self) -> None:
        """
        Add encoder-only layers to the KV cache config.
        """
        block_size = self.vllm_config.cache_config.block_size
        encoder_only_attn_specs: dict[AttentionSpec, list[str]] = defaultdict(list)
        attn_layers = get_layers_from_vllm_config(self.vllm_config, Attention)
        for layer_name, attn_module in attn_layers.items():
            if attn_module.attn_type == AttentionType.ENCODER_ONLY:
                attn_spec: AttentionSpec = EncoderOnlyAttentionSpec(
                    block_size=block_size,
                    num_kv_heads=attn_module.num_kv_heads,
                    head_size=attn_module.head_size,
                    dtype=self.kv_cache_dtype,
                )
                encoder_only_attn_specs[attn_spec].append(layer_name)
                self.runner_only_attn_layers.add(layer_name)
        if len(encoder_only_attn_specs) > 0:
            assert len(encoder_only_attn_specs) == 1, (
                "Only support one encoder-only attention spec now"
            )
            spec, layer_names = encoder_only_attn_specs.popitem()
            self.kv_cache_config.kv_cache_groups.append(
                KVCacheGroupSpec(layer_names=layer_names, kv_cache_spec=spec)
            )

    def get_kv_cache_spec(self) -> dict[str, KVCacheSpec]:
        """
        Generates the KVCacheSpec by parsing the kv cache format from each
        Attention module in the static forward context.
        Returns:
            KVCacheSpec: A dictionary mapping layer names to their KV cache
            format. Layers that do not need KV cache are not included.
        """
        if has_ec_transfer() and get_ec_transfer().is_producer:
            return {}
        kv_cache_spec: dict[str, KVCacheSpec] = {}
        layer_type = cast(type[Any], AttentionLayerBase)
        attn_layers = get_layers_from_vllm_config(self.vllm_config, layer_type)
        for layer_name, attn_module in attn_layers.items():
            if isinstance(attn_module, Attention) and (
                kv_tgt_layer := attn_module.kv_sharing_target_layer_name
            ):
                # The layer doesn't need its own KV cache and will use that of
                # the target layer. We skip creating a KVCacheSpec for it, so
                # that KV cache management logic will act as this layer does
                # not exist, and doesn't allocate KV cache for the layer. This
                # enables the memory saving of cross-layer kv sharing, allowing
                # a given amount of memory to accommodate longer context lengths
                # or enable more requests to be processed simultaneously.
                self.shared_kv_cache_layers[layer_name] = kv_tgt_layer
                continue
            # Skip modules that don't need KV cache (eg encoder-only attention)
            if spec := attn_module.get_kv_cache_spec(self.vllm_config):
                kv_cache_spec[layer_name] = spec

        return kv_cache_spec

    def _to_list(self, sampled_token_ids: torch.Tensor) -> list[list[int]]:
        # This is a short term mitigation for issue mentioned in
        # https://github.com/vllm-project/vllm/issues/22754.
        # `tolist` would trigger a cuda wise stream sync, which
        # would block other copy ops from other cuda streams.
        # A cuda event sync would avoid such a situation. Since
        # this is in the critical path of every single model
        # forward loop, this has caused perf issue for a disagg
        # setup.
        pinned = self.sampled_token_ids_pinned_cpu[: sampled_token_ids.shape[0]]
        pinned.copy_(sampled_token_ids, non_blocking=True)
        self.transfer_event.record()
        self.transfer_event.synchronize()
        return pinned.tolist()<|MERGE_RESOLUTION|>--- conflicted
+++ resolved
@@ -3206,38 +3206,6 @@
                 num_encoder_reqs=len(scheduler_output.scheduled_encoder_inputs),
             )
 
-<<<<<<< HEAD
-                pad_attn = cudagraph_mode == CUDAGraphMode.FULL
-
-                if self.cache_config.mamba_cache_mode == "align":
-                    mamba_utils.preprocess_mamba(
-                        scheduler_output,
-                        self.kv_cache_config,
-                        self.cache_config,
-                        self.mamba_state_idx,
-                        self.input_batch,
-                        self.requests,
-                        self.compilation_config.static_forward_context,
-                        self.model.get_mamba_state_copy_func(),
-                    )
-
-                use_spec_decode = len(scheduler_output.scheduled_spec_decode_tokens) > 0
-                ubatch_slices_attn = ubatch_slices_padded if pad_attn else ubatch_slices
-
-                (attn_metadata, spec_decode_common_attn_metadata) = (
-                    self._build_attention_metadata(
-                        num_tokens=num_tokens_unpadded,
-                        num_tokens_padded=num_tokens_padded if pad_attn else None,
-                        num_reqs=num_reqs,
-                        num_reqs_padded=num_reqs_padded if pad_attn else None,
-                        max_query_len=max_num_scheduled_tokens,
-                        ubatch_slices=ubatch_slices_attn,
-                        logits_indices=logits_indices,
-                        use_spec_decode=use_spec_decode,
-                        num_scheduled_tokens=scheduler_output.num_scheduled_tokens,
-                        cascade_attn_prefix_lens=cascade_attn_prefix_lens,
-                    )
-=======
             logger.debug(
                 "Running batch with cudagraph_mode: %s, batch_descriptor: %s, "
                 "should_ubatch: %s, num_tokens_across_dp: %s",
@@ -3266,6 +3234,18 @@
             )
 
             pad_attn = cudagraph_mode == CUDAGraphMode.FULL
+
+            if self.cache_config.mamba_cache_mode == "align":
+                mamba_utils.preprocess_mamba(
+                    scheduler_output,
+                    self.kv_cache_config,
+                    self.cache_config,
+                    self.mamba_state_idx,
+                    self.input_batch,
+                    self.requests,
+                    self.compilation_config.static_forward_context,
+                    self.model.get_mamba_state_copy_func(),
+                )
 
             use_spec_decode = len(scheduler_output.scheduled_spec_decode_tokens) > 0
             ubatch_slices_attn = ubatch_slices_padded if pad_attn else ubatch_slices
@@ -3282,7 +3262,6 @@
                     use_spec_decode=use_spec_decode,
                     num_scheduled_tokens=scheduler_output.num_scheduled_tokens,
                     cascade_attn_prefix_lens=cascade_attn_prefix_lens,
->>>>>>> 97a01308
                 )
             )
 
