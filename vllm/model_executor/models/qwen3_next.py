# SPDX-License-Identifier: Apache-2.0
# SPDX-FileCopyrightText: Copyright contributors to the vLLM project
"""Inference-only Qwen3Next model."""

from collections.abc import Iterable
from itertools import islice

import torch
from einops import rearrange
from torch import nn
from transformers.activations import ACT2FN

<<<<<<< HEAD
from vllm import envs
from vllm.attention import Attention, AttentionMetadata
=======
from vllm.attention.backends.abstract import AttentionMetadata
from vllm.attention.layer import Attention
>>>>>>> 0ab23c2b
from vllm.compilation.decorators import support_torch_compile
from vllm.config import (
    CacheConfig,
    ModelConfig,
    SpeculativeConfig,
    VllmConfig,
    get_current_vllm_config,
)
from vllm.distributed import (
    divide,
    get_ep_group,
    get_pp_group,
    get_tensor_model_parallel_rank,
    get_tensor_model_parallel_world_size,
    tensor_model_parallel_all_gather,
)
from vllm.forward_context import ForwardContext, get_forward_context
from vllm.logger import init_logger
from vllm.model_executor.layers.fla.ops import (
    chunk_gated_delta_rule,
    fused_recurrent_gated_delta_rule,
)
from vllm.model_executor.layers.fused_moe import SharedFusedMoE
from vllm.model_executor.layers.fused_moe.config import RoutingMethodType
from vllm.model_executor.layers.layernorm import (
    GemmaRMSNorm as Qwen3NextRMSNorm,
)
from vllm.model_executor.layers.layernorm import RMSNormGated
from vllm.model_executor.layers.linear import (
    ColumnParallelLinear,
    QKVParallelLinear,
    ReplicatedLinear,
    RowParallelLinear,
)
from vllm.model_executor.layers.logits_processor import LogitsProcessor
from vllm.model_executor.layers.mamba.abstract import MambaBase
from vllm.model_executor.layers.mamba.mamba_mixer2 import mamba_v2_sharded_weight_loader
from vllm.model_executor.layers.mamba.mamba_utils import (
    MambaStateDtypeCalculator,
    MambaStateShapeCalculator,
)
from vllm.model_executor.layers.mamba.ops.causal_conv1d import (
    causal_conv1d_fn,
    causal_conv1d_update,
)
from vllm.model_executor.layers.quantization import QuantizationConfig
from vllm.model_executor.layers.rotary_embedding import get_rope
from vllm.model_executor.layers.vocab_parallel_embedding import (
    ParallelLMHead,
    VocabParallelEmbedding,
)
from vllm.model_executor.model_loader.weight_utils import (
    default_weight_loader,
    sharded_weight_loader,
)
from vllm.model_executor.models.qwen2_moe import Qwen2MoeMLP as Qwen3NextMLP
from vllm.model_executor.models.utils import sequence_parallel_chunk
from vllm.model_executor.utils import set_weight_attrs
from vllm.platforms import current_platform
from vllm.sequence import IntermediateTensors
from vllm.transformers_utils.configs import Qwen3NextConfig
from vllm.triton_utils import tl, triton
from vllm.utils.torch_utils import direct_register_custom_op
from vllm.v1.attention.backends.gdn_attn import GDNAttentionMetadata

from .interfaces import (
    HasInnerState,
    IsHybrid,
    MixtureOfExperts,
    SupportsLoRA,
    SupportsPP,
)
from .utils import (
    AutoWeightsLoader,
    PPMissingLayer,
    extract_layer_index,
    is_pp_missing_parameter,
    make_empty_intermediate_tensors_factory,
    make_layers,
    maybe_prefix,
)

logger = init_logger(__name__)

KVCache = tuple[torch.Tensor, torch.Tensor]


class Qwen3NextSparseMoeBlock(nn.Module):
    def __init__(self, vllm_config: VllmConfig, prefix: str = ""):
        super().__init__()

        config = vllm_config.model_config.hf_config
        parallel_config = vllm_config.parallel_config
        quant_config = vllm_config.quant_config

        self.tp_size = get_tensor_model_parallel_world_size()

        self.ep_group = get_ep_group().device_group
        self.ep_rank = get_ep_group().rank_in_group
        self.ep_size = self.ep_group.size()
        self.n_routed_experts = config.num_experts

        self.is_sequence_parallel = parallel_config.use_sequence_parallel_moe

        if self.tp_size > config.num_experts:
            raise ValueError(
                f"Tensor parallel size {self.tp_size} is greater than "
                f"the number of experts {config.num_experts}."
            )

        # Load balancing settings.
        vllm_config = get_current_vllm_config()
        eplb_config = vllm_config.parallel_config.eplb_config
        self.enable_eplb = parallel_config.enable_eplb

        self.n_logical_experts = self.n_routed_experts
        self.n_redundant_experts = eplb_config.num_redundant_experts
        self.n_physical_experts = self.n_logical_experts + self.n_redundant_experts
        self.n_local_physical_experts = self.n_physical_experts // self.ep_size

        self.physical_expert_start = self.ep_rank * self.n_local_physical_experts
        self.physical_expert_end = (
            self.physical_expert_start + self.n_local_physical_experts
        )

        self.gate = ReplicatedLinear(
            config.hidden_size,
            config.num_experts,
            bias=False,
            quant_config=quant_config,
            prefix=f"{prefix}.gate",
        )

        self.shared_expert_gate = torch.nn.Linear(config.hidden_size, 1, bias=False)

        if config.shared_expert_intermediate_size > 0:
            self.shared_expert = Qwen3NextMLP(
                hidden_size=config.hidden_size,
                intermediate_size=config.shared_expert_intermediate_size,
                hidden_act=config.hidden_act,
                quant_config=quant_config,
                reduce_results=False,
                expert_gate=self.shared_expert_gate,
                prefix=f"{prefix}.shared_expert",
            )
        else:
            self.shared_expert = None

        self.experts = SharedFusedMoE(
            shared_experts=self.shared_expert,
            gate=self.gate,
            num_experts=self.n_routed_experts,
            top_k=config.num_experts_per_tok,
            hidden_size=config.hidden_size,
            intermediate_size=config.moe_intermediate_size,
            reduce_results=False,
            renormalize=config.norm_topk_prob,
            quant_config=quant_config,
            prefix=f"{prefix}.experts",
            enable_eplb=self.enable_eplb,
            num_redundant_experts=self.n_redundant_experts,
            is_sequence_parallel=self.is_sequence_parallel,
            routing_method_type=RoutingMethodType.Renormalize,
        )

    def forward(self, hidden_states: torch.Tensor) -> torch.Tensor:
        # NOTE: hidden_states can have either 1D or 2D shape.
        orig_shape = hidden_states.shape
        num_tokens, hidden_dim = hidden_states.shape
        hidden_states = hidden_states.view(-1, hidden_dim)

        if self.is_sequence_parallel:
            hidden_states = sequence_parallel_chunk(hidden_states)

        if self.experts.is_internal_router:
            # In this case, the gate/router runs inside the FusedMoE class
            final_hidden_states = self.experts(
                hidden_states=hidden_states, router_logits=hidden_states
            )
        else:
            # router_logits: (num_tokens, n_experts)
            router_logits, _ = self.gate(hidden_states)
            final_hidden_states = self.experts(
                hidden_states=hidden_states, router_logits=router_logits
            )

        if self.shared_expert is not None:
            final_hidden_states = final_hidden_states[0] + final_hidden_states[1]

        if self.is_sequence_parallel:
            final_hidden_states = tensor_model_parallel_all_gather(
                final_hidden_states, 0
            )
            final_hidden_states = final_hidden_states[:num_tokens]
        elif self.tp_size > 1:
            final_hidden_states = self.experts.maybe_all_reduce_tensor_model_parallel(  # noqa E501
                final_hidden_states
            )

        return final_hidden_states.view(orig_shape)


class Qwen3NextGatedDeltaNet(nn.Module, MambaBase):
    @property
    def mamba_type(self) -> str:
        return "gdn_attention"

    def get_state_dtype(self) -> tuple[torch.dtype, torch.dtype]:
        return MambaStateDtypeCalculator.gated_delta_net_state_dtype(
            self.model_config.dtype, self.cache_config.mamba_cache_dtype
        )

    def get_state_shape(self) -> tuple[tuple[int, ...], tuple[int, ...]]:
        return MambaStateShapeCalculator.gated_delta_net_state_shape(
            self.tp_size,
            self.num_k_heads,
            self.num_v_heads,
            self.head_k_dim,
            self.head_v_dim,
            self.conv_kernel_size,
            self.num_spec,
        )

    def __init__(
        self,
        config: Qwen3NextConfig,
        model_config: ModelConfig | None = None,
        cache_config: CacheConfig | None = None,
        quant_config: QuantizationConfig | None = None,
        speculative_config: SpeculativeConfig | None = None,
        prefix: str = "",
    ) -> None:
        super().__init__()
        self.tp_size = get_tensor_model_parallel_world_size()
        self.tp_rank = get_tensor_model_parallel_rank()
        self.hidden_size = config.hidden_size
        self.num_v_heads = config.linear_num_value_heads
        self.num_k_heads = config.linear_num_key_heads
        self.head_k_dim = config.linear_key_head_dim
        self.head_v_dim = config.linear_value_head_dim
        self.key_dim = self.head_k_dim * self.num_k_heads
        self.value_dim = self.head_v_dim * self.num_v_heads

        self.conv_kernel_size = config.linear_conv_kernel_dim
        self.layer_idx = extract_layer_index(prefix)
        self.activation = config.hidden_act
        self.act = ACT2FN[config.hidden_act]
        self.layer_norm_epsilon = config.rms_norm_eps
        self.prefix = prefix

        self.config = config
        self.model_config = model_config
        self.cache_config = cache_config
        self.quant_config = quant_config
        self.speculative_config = speculative_config
        self.num_spec = (
            self.speculative_config.num_speculative_tokens
            if self.speculative_config
            else 0
        )

        # QKV
        self.conv_dim = self.key_dim * 2 + self.value_dim
        self.conv1d = ColumnParallelLinear(
            input_size=self.conv_kernel_size,
            output_size=self.conv_dim,
            bias=False,
            prefix=f"{prefix}.conv1d",
        )
        self.conv1d.weight.data = self.conv1d.weight.data.unsqueeze(1)

        # projection of the input hidden states
        self.projection_size_qkvz = self.key_dim * 2 + self.value_dim * 2
        self.projection_size_ba = self.num_v_heads * 2
        self.in_proj_qkvz = ColumnParallelLinear(
            input_size=self.hidden_size,
            output_size=self.projection_size_qkvz,
            bias=False,
            quant_config=quant_config,
            prefix=f"{prefix}.in_proj_qkvz",
        )
        # ba_proj doesn't support blockwise fp8 quantization.
        self.in_proj_ba = ColumnParallelLinear(
            input_size=self.hidden_size,
            output_size=self.projection_size_ba,
            bias=False,
            quant_config=quant_config,
            prefix=f"{prefix}.in_proj_ba",
        )

        query_key_settings = (self.key_dim, 0, False)
        value_settings = (self.value_dim, 0, False)

        delattr(self.conv1d.weight, "weight_loader")
        set_weight_attrs(
            self.conv1d.weight,
            {
                "weight_loader": mamba_v2_sharded_weight_loader(
                    [
                        query_key_settings,
                        query_key_settings,
                        value_settings,
                    ],
                    self.tp_size,
                    self.tp_rank,
                )
            },
        )

        # selective projection used to make dt, B and C input dependant

        # time step projection (discretization)
        # instantiate once and copy inv_dt in init_weights of PretrainedModel
        self.dt_bias = nn.Parameter(
            torch.ones(self.num_v_heads // self.tp_size),
        )
        self.A_log = nn.Parameter(
            torch.empty(
                divide(self.num_v_heads, self.tp_size),
            )
        )

        set_weight_attrs(self.A_log, {"weight_loader": sharded_weight_loader(0)})
        set_weight_attrs(self.dt_bias, {"weight_loader": sharded_weight_loader(0)})

        self.norm = RMSNormGated(
            self.head_v_dim,
            eps=self.layer_norm_epsilon,
            group_size=None,
            norm_before_gate=True,
            device=current_platform.current_device(),
            dtype=config.dtype,
        )

        self.out_proj = RowParallelLinear(
            self.value_dim,
            self.hidden_size,
            bias=False,
            input_is_parallel=True,
            quant_config=quant_config,
            prefix=f"{prefix}.out_proj",
        )

        compilation_config = get_current_vllm_config().compilation_config
        if prefix in compilation_config.static_forward_context:
            raise ValueError(f"Duplicate layer name: {prefix}")
        compilation_config.static_forward_context[prefix] = self

    def fix_query_key_value_ordering(
        self,
        mixed_qkvz,
        mixed_ba,
    ):
        """
        Derives `query`, `key` and `value` tensors from `mixed_qkvzba`.
        """
        new_tensor_shape_qkvz = mixed_qkvz.size()[:-1] + (
            self.num_k_heads // self.tp_size,
            (
                self.head_k_dim
                + self.head_k_dim
                + (self.head_v_dim + self.head_v_dim)
                * self.num_v_heads
                // self.num_k_heads
            ),
        )
        new_tensor_shape_ba = mixed_qkvz.size()[:-1] + (
            self.num_k_heads // self.tp_size,
            2 * self.num_v_heads // self.num_k_heads,
        )

        mixed_qkvz = mixed_qkvz.view(*new_tensor_shape_qkvz)
        mixed_ba = mixed_ba.view(*new_tensor_shape_ba)

        split_arg_list_qkvz = [
            self.head_k_dim,
            self.head_k_dim,
            (self.num_v_heads // self.num_k_heads * self.head_v_dim),
            (self.num_v_heads // self.num_k_heads * self.head_v_dim),
        ]
        split_arg_list_ba = [
            self.num_v_heads // self.num_k_heads,
            self.num_v_heads // self.num_k_heads,
        ]

        # [b, sq, ng, (hn + hn + np/ng * hn + np/ng + np/ng)]
        # --> [b, sq, ng, hn], [b, sq, ng, hn], [b, sq, ng, np/ng * hn],
        #  [b, sq, ng, np/ng * hn], [b, sq, ng, np/ng], [b, sq, ng, np/ng]
        (query, key, value, z) = torch.split(mixed_qkvz, split_arg_list_qkvz, dim=2)
        (b, a) = torch.split(mixed_ba, split_arg_list_ba, dim=2)

        # [b, sq, ng, np/ng * hn] -> [b, sq, np, hn]
        value = value.reshape(value.size(0), -1, self.head_v_dim)
        z = z.reshape(z.size(0), -1, self.head_v_dim)
        b = b.reshape(b.size(0), self.num_v_heads // self.tp_size)
        a = a.reshape(a.size(0), self.num_v_heads // self.tp_size)

        return query, key, value, z, b, a

    def rearrange_mixed_qkv(self, mixed_qkv):
        if mixed_qkv is None:
            return None, None, None
        query, key, value = torch.split(
            mixed_qkv,
            [
                self.key_dim // self.tp_size,
                self.key_dim // self.tp_size,
                self.value_dim // self.tp_size,
            ],
            dim=-1,
        )
        query, key = map(
            lambda x: rearrange(x, "l (h d) -> 1 l h d", d=self.head_k_dim),
            (query, key),
        )
        value = rearrange(value, "l (h d) -> 1 l h d", d=self.head_v_dim)
        return query.contiguous(), key.contiguous(), value.contiguous()

    def forward(
        self,
        hidden_states: torch.Tensor,
        output: torch.Tensor,
    ):
        """
        Forward pass with three parts:
        1. Input projection
        2. Core attention (custom op)
        3. Output projection
        """
        num_tokens = hidden_states.size(0)

        # ============================================================
        # Part 1: Input Projection
        # ============================================================
        projected_states_qkvz, _ = self.in_proj_qkvz(hidden_states)
        projected_states_ba, _ = self.in_proj_ba(hidden_states)
        query, key, value, z, b, a = self.fix_query_key_value_ordering(
            projected_states_qkvz, projected_states_ba
        )
        query, key, value = map(
            lambda x: rearrange(x, "l p d -> l (p d)"), (query, key, value)
        )
        mixed_qkv = torch.cat((query, key, value), dim=-1)

        # ============================================================
        # Part 2: Core Attention (Custom Op)
        # ============================================================
        # Note: we should not use torch.empty here like other attention backends,
        # see discussions in https://github.com/vllm-project/vllm/pull/28182
        core_attn_out = torch.zeros(
            (num_tokens, self.num_v_heads // self.tp_size, self.head_v_dim),
            dtype=hidden_states.dtype,
            device=hidden_states.device,
        )

        torch.ops.vllm.gdn_attention_core(
            mixed_qkv,
            b,
            a,
            core_attn_out,
            self.prefix,
        )

        # ============================================================
        # Part 3: Output Projection
        # ============================================================
        z_shape_og = z.shape
        # Reshape input data into 2D tensor
        core_attn_out = core_attn_out.reshape(-1, core_attn_out.shape[-1])
        z = z.reshape(-1, z.shape[-1])
        core_attn_out = self.norm(core_attn_out, z)
        core_attn_out = core_attn_out.reshape(z_shape_og)
        core_attn_out = rearrange(core_attn_out, "... h d -> ... (h d)")
        output[:num_tokens], _ = self.out_proj(core_attn_out)

    def _forward_core(
        self,
        mixed_qkv: torch.Tensor,
        b: torch.Tensor,
        a: torch.Tensor,
        core_attn_out: torch.Tensor,
    ):
        """
        Core attention computation (called by custom op).
        """
        forward_context = get_forward_context()
        attn_metadata: AttentionMetadata = forward_context.attn_metadata

        if attn_metadata is None:
            # V1 profile run
            return

        assert isinstance(attn_metadata, dict)
        attn_metadata = attn_metadata[self.prefix]
        assert isinstance(attn_metadata, GDNAttentionMetadata)
        has_initial_state = attn_metadata.has_initial_state
        spec_query_start_loc = attn_metadata.spec_query_start_loc
        non_spec_query_start_loc = attn_metadata.non_spec_query_start_loc
        spec_sequence_masks = attn_metadata.spec_sequence_masks
        spec_token_indx = attn_metadata.spec_token_indx
        non_spec_token_indx = attn_metadata.non_spec_token_indx
        spec_state_indices_tensor = attn_metadata.spec_state_indices_tensor  # noqa: E501
        non_spec_state_indices_tensor = attn_metadata.non_spec_state_indices_tensor  # noqa: E501
        self_kv_cache = self.kv_cache[forward_context.virtual_engine]
        conv_state = self_kv_cache[0].transpose(-1, -2)
        ssm_state = self_kv_cache[1]
        num_actual_tokens = attn_metadata.num_actual_tokens
        num_accepted_tokens = attn_metadata.num_accepted_tokens

        mixed_qkv = mixed_qkv[:num_actual_tokens]
        b = b[:num_actual_tokens]
        a = a[:num_actual_tokens]

        # 1. Convolution sequence transformation
        conv_weights = self.conv1d.weight.view(
            self.conv1d.weight.size(0), self.conv1d.weight.size(2)
        )

        if spec_sequence_masks is not None:
            if attn_metadata.num_prefills == 0 and attn_metadata.num_decodes == 0:
                mixed_qkv_spec = mixed_qkv
                mixed_qkv_non_spec = None
            else:
                mixed_qkv_spec = mixed_qkv.index_select(0, spec_token_indx)
                mixed_qkv_non_spec = mixed_qkv.index_select(0, non_spec_token_indx)
        else:
            mixed_qkv_spec = None
            mixed_qkv_non_spec = mixed_qkv

        # 1.1: Process the multi-query part
        if spec_sequence_masks is not None:
            mixed_qkv_spec = causal_conv1d_update(
                mixed_qkv_spec,
                conv_state,
                conv_weights,
                self.conv1d.bias,
                self.activation,
                conv_state_indices=spec_state_indices_tensor[:, 0][
                    : attn_metadata.num_spec_decodes
                ],
                num_accepted_tokens=num_accepted_tokens,
                query_start_loc=spec_query_start_loc,
                max_query_len=spec_state_indices_tensor.size(-1),
                validate_data=False,
            )

        # 1.2: Process the remaining part
        if attn_metadata.num_prefills > 0:
            mixed_qkv_non_spec_T = mixed_qkv_non_spec.transpose(0, 1)
            # - "cache_indices" updates the conv_state cache in positions
            #   pointed to by "state_indices_tensor"
            mixed_qkv_non_spec = causal_conv1d_fn(
                mixed_qkv_non_spec_T,
                conv_weights,
                self.conv1d.bias,
                activation=self.activation,
                conv_states=conv_state,
                has_initial_state=has_initial_state,
                cache_indices=non_spec_state_indices_tensor,
                query_start_loc=non_spec_query_start_loc,
                metadata=attn_metadata,
            ).transpose(0, 1)
        elif attn_metadata.num_decodes > 0:
            mixed_qkv_non_spec = causal_conv1d_update(
                mixed_qkv_non_spec,
                conv_state,
                conv_weights,
                self.conv1d.bias,
                self.activation,
                conv_state_indices=non_spec_state_indices_tensor[
                    : attn_metadata.num_actual_tokens
                ],
                validate_data=True,
            )
        else:
            mixed_qkv_non_spec = None

        query_spec, key_spec, value_spec = self.rearrange_mixed_qkv(mixed_qkv_spec)
        query_non_spec, key_non_spec, value_non_spec = self.rearrange_mixed_qkv(
            mixed_qkv_non_spec
        )

        g, beta = fused_gdn_gating(self.A_log, a, b, self.dt_bias)

        if spec_sequence_masks is not None:
            if attn_metadata.num_prefills == 0 and attn_metadata.num_decodes == 0:
                g_spec = g
                beta_spec = beta
                g_non_spec = None
                beta_non_spec = None
            else:
                g_spec = g.index_select(1, spec_token_indx)
                beta_spec = beta.index_select(1, spec_token_indx)
                g_non_spec = g.index_select(1, non_spec_token_indx)
                beta_non_spec = beta.index_select(1, non_spec_token_indx)
        else:
            g_spec = None
            beta_spec = None
            g_non_spec = g
            beta_non_spec = beta

        # 2. Recurrent attention

        # 2.1: Process the multi-query part
        if spec_sequence_masks is not None:
            core_attn_out_spec, last_recurrent_state = fused_recurrent_gated_delta_rule(
                q=query_spec,
                k=key_spec,
                v=value_spec,
                g=g_spec,
                beta=beta_spec,
                initial_state=ssm_state,
                inplace_final_state=True,
                cu_seqlens=spec_query_start_loc[: attn_metadata.num_spec_decodes + 1],
                ssm_state_indices=spec_state_indices_tensor,
                num_accepted_tokens=num_accepted_tokens,
                use_qk_l2norm_in_kernel=True,
            )
        else:
            core_attn_out_spec, last_recurrent_state = None, None

        # 2.2: Process the remaining part
        if attn_metadata.num_prefills > 0:
            initial_state = ssm_state[non_spec_state_indices_tensor].contiguous()
            initial_state[~has_initial_state, ...] = 0
            (
                core_attn_out_non_spec,
                last_recurrent_state,
            ) = chunk_gated_delta_rule(
                q=query_non_spec,
                k=key_non_spec,
                v=value_non_spec,
                g=g_non_spec,
                beta=beta_non_spec,
                initial_state=initial_state,
                output_final_state=True,
                cu_seqlens=non_spec_query_start_loc,
                head_first=False,
                use_qk_l2norm_in_kernel=True,
            )
            # Init cache
            ssm_state[non_spec_state_indices_tensor] = last_recurrent_state.to(
                ssm_state.dtype
            )
        elif attn_metadata.num_decodes > 0:
            core_attn_out_non_spec, last_recurrent_state = (
                fused_recurrent_gated_delta_rule(
                    q=query_non_spec,
                    k=key_non_spec,
                    v=value_non_spec,
                    g=g_non_spec,
                    beta=beta_non_spec,
                    initial_state=ssm_state,
                    inplace_final_state=True,
                    cu_seqlens=non_spec_query_start_loc[
                        : attn_metadata.num_decodes + 1
                    ],
                    ssm_state_indices=non_spec_state_indices_tensor,
                    use_qk_l2norm_in_kernel=True,
                )
            )
        else:
            core_attn_out_non_spec, last_recurrent_state = None, None

        # 3. Merge core attention output
        if spec_sequence_masks is not None and core_attn_out_non_spec is not None:
            merged_out = torch.empty(
                (1, num_actual_tokens, *core_attn_out_spec.shape[2:]),
                dtype=core_attn_out_non_spec.dtype,
                device=core_attn_out_non_spec.device,
            )
            merged_out.index_copy_(1, spec_token_indx, core_attn_out_spec)
            merged_out.index_copy_(1, non_spec_token_indx, core_attn_out_non_spec)
            core_attn_out[:num_actual_tokens] = merged_out.squeeze(0)
        elif spec_sequence_masks is not None:
            core_attn_out[:num_actual_tokens] = core_attn_out_spec.squeeze(0)
        else:
            core_attn_out[:num_actual_tokens] = core_attn_out_non_spec.squeeze(0)


class Qwen3NextAttention(nn.Module):
    def __init__(
        self,
        config: Qwen3NextConfig,
        model_config: ModelConfig | None = None,
        cache_config: CacheConfig | None = None,
        quant_config: QuantizationConfig | None = None,
        prefix: str = "",
    ) -> None:
        super().__init__()
        self.config = config
        self.hidden_size = config.hidden_size
        tp_size = get_tensor_model_parallel_world_size()
        self.total_num_heads = config.num_attention_heads
        assert self.total_num_heads % tp_size == 0
        self.num_heads = self.total_num_heads // tp_size
        self.total_num_kv_heads = config.num_key_value_heads
        if self.total_num_kv_heads >= tp_size:
            # Number of KV heads is greater than TP size, so we partition
            # the KV heads across multiple tensor parallel GPUs.
            assert self.total_num_kv_heads % tp_size == 0
        else:
            # Number of KV heads is less than TP size, so we replicate
            # the KV heads across multiple tensor parallel GPUs.
            assert tp_size % self.total_num_kv_heads == 0
        self.num_kv_heads = max(1, self.total_num_kv_heads // tp_size)
        self.head_dim = config.head_dim or (self.hidden_size // self.num_heads)
        self.q_size = self.num_heads * self.head_dim
        self.kv_size = self.num_kv_heads * self.head_dim
        self.scaling = self.head_dim**-0.5
        self.dual_chunk_attention_config = getattr(
            config, "dual_chunk_attention_config", None
        )
        self.attn_output_gate = getattr(config, "attn_output_gate", True)

        self.qkv_proj = QKVParallelLinear(
            config.hidden_size,
            self.head_dim,
            self.total_num_heads * (1 + self.attn_output_gate),
            self.total_num_kv_heads,
            bias=getattr(config, "qkv_bias", False),
            quant_config=quant_config,
            prefix=f"{prefix}.qkv_proj",
        )

        self.o_proj = RowParallelLinear(
            self.total_num_heads * self.head_dim,
            config.hidden_size,
            bias=False,
            quant_config=quant_config,
            prefix=f"{prefix}.o_proj",
        )

        self.rotary_emb = get_rope(
            head_size=self.head_dim,
            max_position=config.max_position_embeddings,
            rope_parameters=config.rope_parameters,
            dual_chunk_attention_config=self.dual_chunk_attention_config,
        )

        self.attn = Attention(
            self.num_heads,
            self.head_dim,
            self.scaling,
            num_kv_heads=self.num_kv_heads,
            cache_config=cache_config,
            quant_config=quant_config,
            prefix=f"{prefix}.attn",
            **{
                "layer_idx": extract_layer_index(prefix),
                "dual_chunk_attention_config": self.dual_chunk_attention_config,
            }
            if self.dual_chunk_attention_config
            else {},
        )

        self.q_norm = Qwen3NextRMSNorm(self.head_dim, eps=config.rms_norm_eps)
        self.k_norm = Qwen3NextRMSNorm(self.head_dim, eps=config.rms_norm_eps)

    def forward(
        self,
        positions: torch.Tensor,
        output: torch.Tensor,
        hidden_states: torch.Tensor,
    ):
        qkv, _ = self.qkv_proj(hidden_states)

        if self.attn_output_gate:
            q_gate, k, v = qkv.split(
                [self.q_size * 2, self.kv_size, self.kv_size], dim=-1
            )
            orig_shape = q_gate.shape[:-1]
            q_gate = q_gate.view(*orig_shape, self.num_heads, -1)
            q, gate = torch.chunk(q_gate, 2, dim=-1)
            q = q.reshape(*orig_shape, -1)
            gate = gate.reshape(*orig_shape, -1)
        else:
            q, k, v = qkv.split([self.q_size, self.kv_size, self.kv_size], dim=-1)

        q = self.q_norm(q.view(-1, self.num_heads, self.head_dim)).view(
            -1, self.num_heads * self.head_dim
        )
        k = self.k_norm(k.view(-1, self.num_kv_heads, self.head_dim)).view(
            -1, self.num_kv_heads * self.head_dim
        )

        q, k = self.rotary_emb(positions, q, k)

        attn_output = self.attn(q, k, v)

        if self.attn_output_gate:
            gate = torch.sigmoid(gate)
            attn_output = attn_output * gate

        output[:], _ = self.o_proj(attn_output)


class Qwen3NextDecoderLayer(nn.Module):
    def __init__(
        self,
        vllm_config: VllmConfig,
        layer_type: str,
        prefix: str = "",
    ) -> None:
        super().__init__()

        config = vllm_config.model_config.hf_config
        model_config = vllm_config.model_config
        cache_config = vllm_config.cache_config
        quant_config = vllm_config.quant_config
        speculative_config = vllm_config.speculative_config

        self.layer_type = layer_type
        self.layer_idx = extract_layer_index(prefix)

        if self.layer_type == "linear_attention":
            self.linear_attn = Qwen3NextGatedDeltaNet(
                config,
                model_config=model_config,
                cache_config=cache_config,
                quant_config=quant_config,
                speculative_config=speculative_config,
                prefix=f"{prefix}.linear_attn",
            )
        elif self.layer_type == "full_attention":
            self.self_attn = Qwen3NextAttention(
                config,
                model_config=model_config,
                cache_config=cache_config,
                quant_config=quant_config,
                prefix=f"{prefix}.self_attn",
            )
        else:
            raise ValueError(f"Invalid layer_type {self.layer_type}")

        mlp_only_layers = (
            [] if not hasattr(config, "mlp_only_layers") else config.mlp_only_layers
        )
        if (self.layer_idx not in mlp_only_layers) and (
            config.num_experts > 0
            and (self.layer_idx + 1) % config.decoder_sparse_step == 0
        ):
            self.mlp = Qwen3NextSparseMoeBlock(
                vllm_config=vllm_config,
                prefix=f"{prefix}.mlp",
            )
        else:
            self.mlp = Qwen3NextMLP(
                hidden_size=config.hidden_size,
                intermediate_size=config.intermediate_size,
                hidden_act=config.hidden_act,
                quant_config=quant_config,
            )

        self.input_layernorm = Qwen3NextRMSNorm(
            config.hidden_size, eps=config.rms_norm_eps
        )
        self.post_attention_layernorm = Qwen3NextRMSNorm(
            config.hidden_size, eps=config.rms_norm_eps
        )

        self.layer_scale = getattr(config, "layer_scale", False)
        if self.layer_scale:
            self.attn_layer_scale = torch.nn.Parameter(
                torch.zeros(
                    1,
                    1,
                    config.hidden_size,
                    dtype=config.dtype,
                ),
            )
            self.ffn_layer_scale = torch.nn.Parameter(
                torch.zeros(
                    1,
                    1,
                    config.hidden_size,
                    dtype=config.dtype,
                ),
            )

    def forward(
        self,
        hidden_states: torch.Tensor,
        residual: torch.Tensor | None,
        positions: torch.Tensor = None,
        **kwargs: object,
    ):
        if residual is None:
            residual = hidden_states
            hidden_states = self.input_layernorm(hidden_states)
        else:
            hidden_states, residual = self.input_layernorm(hidden_states, residual)

        self_attention_output = torch.empty_like(hidden_states)
        if self.layer_type == "linear_attention":
            self.linear_attn(
                hidden_states=hidden_states,
                output=self_attention_output,
            )
        elif self.layer_type == "full_attention":
            self.self_attn(
                hidden_states=hidden_states,
                output=self_attention_output,
                positions=positions,
            )
        else:
            raise ValueError("Invalid layer_type")
        hidden_states = self_attention_output

        if self.layer_scale:
            if len(hidden_states.shape) == 2:
                hidden_states = hidden_states * (
                    self.attn_layer_scale.to(hidden_states.dtype)[0] + 1
                )
            else:
                hidden_states = hidden_states * (
                    self.attn_layer_scale.to(hidden_states.dtype) + 1
                )

        # Fully Connected
        hidden_states, residual = self.post_attention_layernorm(hidden_states, residual)
        hidden_states = self.mlp(hidden_states)

        if self.layer_scale:
            if len(hidden_states.shape) == 2:
                hidden_states = hidden_states * (
                    self.ffn_layer_scale.to(hidden_states.dtype)[0] + 1
                )
            else:
                assert len(hidden_states.shape) == len(self.ffn_layer_scale.shape), (
                    f"shape must be the same {len(hidden_states.shape)}, "
                    f"{len(self.ffn_layer_scale.shape)}"
                )
                hidden_states = hidden_states * (
                    self.ffn_layer_scale.to(hidden_states.dtype) + 1
                )

        return hidden_states, residual


@support_torch_compile
class Qwen3NextModel(nn.Module):
    def __init__(self, *, vllm_config: VllmConfig, prefix: str = ""):
        super().__init__()

        config: Qwen3NextConfig = vllm_config.model_config.hf_config
        parallel_config = vllm_config.parallel_config

        eplb_config = parallel_config.eplb_config
        self.num_redundant_experts = eplb_config.num_redundant_experts

        self.config = config

        self.vocab_size = config.vocab_size

        self.embed_tokens = VocabParallelEmbedding(
            self.vocab_size,
            config.hidden_size,
        )

        def get_layer(prefix: str):
            return Qwen3NextDecoderLayer(
                vllm_config,
                layer_type=config.layer_types[extract_layer_index(prefix)],
                prefix=prefix,
            )

        self.start_layer, self.end_layer, self.layers = make_layers(
            config.num_hidden_layers, get_layer, prefix=f"{prefix}.layers"
        )
        self.make_empty_intermediate_tensors = make_empty_intermediate_tensors_factory(
            ["hidden_states", "residual"], config.hidden_size
        )

        if get_pp_group().is_last_rank:
            self.norm = Qwen3NextRMSNorm(config.hidden_size, eps=config.rms_norm_eps)
        else:
            self.norm = PPMissingLayer()

    def embed_input_ids(self, input_ids: torch.Tensor) -> torch.Tensor:
        return self.embed_tokens(input_ids)

    def forward(
        self,
        input_ids: torch.Tensor,
        positions: torch.Tensor,
        intermediate_tensors: IntermediateTensors | None = None,
        inputs_embeds: torch.Tensor | None = None,
    ) -> torch.Tensor:
        if get_pp_group().is_first_rank:
            if inputs_embeds is not None:
                hidden_states = inputs_embeds
            else:
                hidden_states = self.embed_input_ids(input_ids)
            residual = None
        else:
            assert intermediate_tensors is not None
            hidden_states = intermediate_tensors["hidden_states"]
            residual = intermediate_tensors["residual"]

        for layer in islice(self.layers, self.start_layer, self.end_layer):
            hidden_states, residual = layer(
                positions=positions,
                hidden_states=hidden_states,
                residual=residual,
            )

        if not get_pp_group().is_last_rank:
            return IntermediateTensors(
                {"hidden_states": hidden_states, "residual": residual}
            )
        hidden_states, _ = self.norm(hidden_states, residual)
        return hidden_states

    def get_expert_mapping(self) -> list[tuple[str, str, int, str]]:
        # Params for weights, fp8 weight scales, fp8 activation scales
        # (param_name, weight_name, expert_id, shard_id)
        return SharedFusedMoE.make_expert_params_mapping(
            ckpt_gate_proj_name="gate_proj",
            ckpt_down_proj_name="down_proj",
            ckpt_up_proj_name="up_proj",
            num_experts=self.config.num_experts,
            num_redundant_experts=self.num_redundant_experts,
        )

    def load_weights(self, weights: Iterable[tuple[str, torch.Tensor]]) -> set[str]:
        stacked_params_mapping = [
            # (param_name, shard_name, shard_id)
            ("qkv_proj", "q_proj", "q"),
            ("qkv_proj", "k_proj", "k"),
            ("qkv_proj", "v_proj", "v"),
            ("gate_up_proj", "gate_proj", 0),
            ("gate_up_proj", "up_proj", 1),
        ]

        params_dict = dict(self.named_parameters())
        loaded_params: set[str] = set()
        expert_params_mapping = self.get_expert_mapping()
        for name, loaded_weight in weights:
            if "rotary_emb.inv_freq" in name:
                continue

            if name.startswith("mtp."):
                continue

            for param_name, weight_name, shard_id in stacked_params_mapping:
                if weight_name not in name:
                    continue

                if "mlp.experts" in name:
                    continue

                name = name.replace(weight_name, param_name)
                # Skip loading extra bias for GPTQ models.
                if name.endswith(".bias") and name not in params_dict:
                    continue
                # Skip layers on other devices.
                if is_pp_missing_parameter(name, self):
                    continue
                # name = apply_attn_prefix(name, params_dict)
                if name not in params_dict:
                    continue
                param = params_dict[name]
                weight_loader = param.weight_loader
                weight_loader(param, loaded_weight, shard_id)
                break
            else:
                for mapping in expert_params_mapping:
                    param_name, weight_name, expert_id, shard_id = mapping
                    if weight_name not in name:
                        continue
                    name = name.replace(weight_name, param_name)
                    # Skip layers on other devices.
                    if is_pp_missing_parameter(name, self):
                        continue
                    # Skip loading extra bias for GPTQ models.
                    if (
                        name.endswith(".bias") or name.endswith("_bias")
                    ) and name not in params_dict:
                        continue
                    if name not in params_dict:
                        continue
                    param = params_dict[name]
                    weight_loader = param.weight_loader
                    weight_loader(
                        param,
                        loaded_weight,
                        name,
                        shard_id=shard_id,
                        expert_id=expert_id,
                    )
                    break
                else:
                    # Skip loading extra bias for GPTQ models.
                    if name.endswith(".bias") and name not in params_dict:
                        continue
                    if is_pp_missing_parameter(name, self):
                        continue
                    if name not in params_dict:
                        continue
                    param = params_dict[name]
                    weight_loader = getattr(
                        param, "weight_loader", default_weight_loader
                    )
                    weight_loader(param, loaded_weight)
            loaded_params.add(name)
        return loaded_params


class QwenNextMixtureOfExperts(MixtureOfExperts):
    def update_physical_experts_metadata(
        self,
        num_physical_experts: int,
        num_local_physical_experts: int,
    ) -> None:
        assert self.num_local_physical_experts == num_local_physical_experts
        self.num_physical_experts = num_physical_experts
        self.num_local_physical_experts = num_local_physical_experts
        self.num_redundant_experts = num_physical_experts - self.num_logical_experts
        for layer in self.model.layers:
            if isinstance(layer.mlp, Qwen3NextSparseMoeBlock):
                moe = layer.mlp
                moe.n_local_physical_experts = num_local_physical_experts
                moe.n_physical_experts = num_physical_experts
                moe.n_redundant_experts = self.num_redundant_experts
                moe.experts.update_expert_map()

    def set_moe_parameters(self):
        self.expert_weights = []

        self.moe_layers = []
        example_moe = None
        for layer in self.model.layers:
            if isinstance(layer, Qwen3NextDecoderLayer) and isinstance(
                layer.mlp, Qwen3NextSparseMoeBlock
            ):
                example_moe = layer.mlp
                self.moe_layers.append(layer.mlp.experts)

        if example_moe is None:
            raise RuntimeError("No Qwen3Next layer found in the model.layers.")

        # Set MoE hyperparameters
        self.num_moe_layers = len(self.moe_layers)
        self.num_expert_groups = 1
        self.num_shared_experts = 0
        self.num_logical_experts = example_moe.n_logical_experts
        self.num_physical_experts = example_moe.n_physical_experts
        self.num_local_physical_experts = example_moe.n_local_physical_experts
        self.num_routed_experts = example_moe.n_routed_experts
        self.num_redundant_experts = example_moe.n_redundant_experts


class Qwen3NextForCausalLM(
    nn.Module,
    HasInnerState,
    SupportsLoRA,
    SupportsPP,
    QwenNextMixtureOfExperts,
    IsHybrid,
):
    packed_modules_mapping = {
        "qkv_proj": [
            "q_proj",
            "k_proj",
            "v_proj",
        ],
        "gate_up_proj": ["gate_proj", "up_proj"],
    }

    def __init__(self, *, vllm_config: VllmConfig, prefix: str = ""):
        config = vllm_config.model_config.hf_config
        self.vllm_config = vllm_config
        self.model_config = vllm_config.model_config
        cache_config = vllm_config.cache_config

        scheduler_config = vllm_config.scheduler_config
        if not envs.VLLM_USE_LIGHTER_MAMBA_CACHE:
            assert not cache_config.enable_prefix_caching, (
                "Qwen3NextMTP currently does not support prefix caching"
            )
        self.quant_config = vllm_config.quant_config

        super().__init__()
        self.config = config
        self.scheduler_config = scheduler_config
        self.model = Qwen3NextModel(
            vllm_config=vllm_config, prefix=maybe_prefix(prefix, "model")
        )

        self.lm_head = ParallelLMHead(
            config.vocab_size,
            config.hidden_size,
            prefix=maybe_prefix(prefix, "lm_head"),
        )
        self.logits_processor = LogitsProcessor(config.vocab_size)
        self.make_empty_intermediate_tensors = (
            self.model.make_empty_intermediate_tensors
        )

        # Set MoE hyperparameters
        self.set_moe_parameters()

    def embed_input_ids(self, input_ids: torch.Tensor) -> torch.Tensor:
        return self.model.embed_input_ids(input_ids)

    def forward(
        self,
        input_ids: torch.Tensor,
        positions: torch.Tensor,
        intermediate_tensors: IntermediateTensors | None = None,
        inputs_embeds: torch.Tensor | None = None,
        **kwargs: object,
    ):
        hidden_states = self.model(
            input_ids, positions, intermediate_tensors, inputs_embeds
        )

        return hidden_states

    @classmethod
    def get_mamba_state_dtype_from_config(
        cls,
        vllm_config: "VllmConfig",
    ) -> tuple[torch.dtype, torch.dtype]:
        return MambaStateDtypeCalculator.gated_delta_net_state_dtype(
            vllm_config.model_config.dtype, vllm_config.cache_config.mamba_cache_dtype
        )

    @classmethod
    def get_mamba_state_shape_from_config(
        cls, vllm_config: "VllmConfig"
    ) -> tuple[tuple[int, int], tuple[int, int]]:
        parallel_config = vllm_config.parallel_config
        hf_config = vllm_config.model_config.hf_config
        tp_size = parallel_config.tensor_parallel_size
        num_spec = (
            vllm_config.speculative_config.num_speculative_tokens
            if vllm_config.speculative_config
            else 0
        )
        return MambaStateShapeCalculator.gated_delta_net_state_shape(
            tp_size,
            hf_config.linear_num_key_heads,
            hf_config.linear_num_value_heads,
            hf_config.linear_key_head_dim,
            hf_config.linear_value_head_dim,
            hf_config.linear_conv_kernel_dim,
            num_spec,
        )

    def compute_logits(
        self,
        hidden_states: torch.Tensor,
    ) -> torch.Tensor | None:
        return self.logits_processor(self.lm_head, hidden_states)

    def load_weights(self, weights: Iterable[tuple[str, torch.Tensor]]) -> set[str]:
        loader = AutoWeightsLoader(
            self,
            skip_prefixes=["mtp."],
        )
        return loader.load_weights(weights)

    def get_expert_mapping(self) -> list[tuple[str, str, int, str]]:
        return self.model.get_expert_mapping()


def gdn_attention_core(
    mixed_qkv: torch.Tensor,
    b: torch.Tensor,
    a: torch.Tensor,
    core_attn_out: torch.Tensor,
    layer_name: str,
) -> None:
    """
    Custom op for the core attention computation.
    Only handles the convolution + recurrent attention part.
    Input/output projections are handled outside this op.
    """
    forward_context: ForwardContext = get_forward_context()
    self = forward_context.no_compile_layers[layer_name]
    self._forward_core(
        mixed_qkv=mixed_qkv,
        b=b,
        a=a,
        core_attn_out=core_attn_out,
    )


def gdn_attention_core_fake(
    mixed_qkv: torch.Tensor,
    b: torch.Tensor,
    a: torch.Tensor,
    core_attn_out: torch.Tensor,
    layer_name: str,
) -> None:
    """Fake implementation for torch.compile."""
    return


direct_register_custom_op(
    op_name="gdn_attention_core",
    op_func=gdn_attention_core,
    mutates_args=["core_attn_out"],
    fake_impl=gdn_attention_core_fake,
)


@triton.jit
def fused_gdn_gating_kernel(
    g,
    beta_output,
    A_log,
    a,
    b,
    dt_bias,
    seq_len,
    NUM_HEADS: tl.constexpr,
    beta: tl.constexpr,
    threshold: tl.constexpr,
    BLK_HEADS: tl.constexpr,
):
    i_b, i_s, i_d = tl.program_id(0), tl.program_id(1), tl.program_id(2)
    head_off = i_d * BLK_HEADS + tl.arange(0, BLK_HEADS)
    off = i_b * seq_len * NUM_HEADS + i_s * NUM_HEADS + head_off
    mask = head_off < NUM_HEADS
    blk_A_log = tl.load(A_log + head_off, mask=mask)
    blk_a = tl.load(a + off, mask=mask)
    blk_b = tl.load(b + off, mask=mask)
    blk_bias = tl.load(dt_bias + head_off, mask=mask)
    # If the model is loaded in fp16, without the .float() here, A might be -inf
    x = blk_a.to(tl.float32) + blk_bias.to(tl.float32)
    softplus_x = tl.where(
        beta * x <= threshold, (1 / beta) * tl.log(1 + tl.exp(beta * x)), x
    )
    blk_g = -tl.exp(blk_A_log.to(tl.float32)) * softplus_x
    tl.store(g + off, blk_g.to(g.dtype.element_ty), mask=mask)
    # compute beta_output = sigmoid(b)
    blk_beta_output = tl.sigmoid(blk_b.to(tl.float32))
    tl.store(
        beta_output + off, blk_beta_output.to(beta_output.dtype.element_ty), mask=mask
    )


def fused_gdn_gating(
    A_log: torch.Tensor,
    a: torch.Tensor,
    b: torch.Tensor,
    dt_bias: torch.Tensor,
    beta: float = 1.0,
    threshold: float = 20.0,
) -> tuple[torch.Tensor, torch.Tensor]:
    """
    Fused computation of g and beta for Gated Delta Net.
    g = -self.A_log.float().exp() * F.softplus(a.float() + self.dt_bias)
    beta_output = b.sigmoid()
    TODO maybe use torch.compile to replace this triton kernel
    """
    batch, num_heads = a.shape
    seq_len = 1
    grid = (batch, seq_len, triton.cdiv(num_heads, 8))
    g = torch.empty(1, batch, num_heads, dtype=torch.float32, device=a.device)
    beta_output = torch.empty(1, batch, num_heads, dtype=b.dtype, device=b.device)
    fused_gdn_gating_kernel[grid](
        g,
        beta_output,
        A_log,
        a,
        b,
        dt_bias,
        seq_len,
        num_heads,
        beta,
        threshold,
        8,
        num_warps=1,
    )
    return g, beta_output<|MERGE_RESOLUTION|>--- conflicted
+++ resolved
@@ -10,13 +10,9 @@
 from torch import nn
 from transformers.activations import ACT2FN
 
-<<<<<<< HEAD
 from vllm import envs
-from vllm.attention import Attention, AttentionMetadata
-=======
 from vllm.attention.backends.abstract import AttentionMetadata
 from vllm.attention.layer import Attention
->>>>>>> 0ab23c2b
 from vllm.compilation.decorators import support_torch_compile
 from vllm.config import (
     CacheConfig,
